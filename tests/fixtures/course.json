{
<<<<<<< HEAD
	"create": {
		"method": "POST",
		"endpoint": "courses/1/quizzes",
		"data": {
			"id": 1,
			"title": "Newer Title"
		},
		"status_code": 200
	},
	"enroll_user": {
		"method": "POST",
		"endpoint": "courses/1/enrollments",
		"data": {
			"id": 1,
			"course_id": 1,
			"user_id": 1,
			"type": "TeacherEnrollment"
		},
		"status_code": 200
	},
=======
>>>>>>> 0c7e68b0
	"get_by_id": {
		"method": "GET",
		"endpoint": "courses/1",
		"data": {
			"id": 1,
			"course_code": "TST1234",
			"name": "Test Course 1234",
			"workflow_state": "available",
			"account_id": 1,
			"root_account_id": 1,
			"enrollment_term_id": 1,
			"grading_standard_id": 1
		},
		"status_code": 200
	},
<<<<<<< HEAD
	"get_quiz": {
		"method": "GET",
		"endpoint": "courses/1/quizzes/1",
		"data": {
			"id": 1
		},
		"status_code": 200
	},
	"get_recent_students": {
		"method": "GET",
		"endpoint": "courses/1/recent_students",
		"data": [
			{
				"id": 1,
				"name": "John Doe"
			},
			{
				"id": 2,
				"name": "John Smith"
			}
		],
		"headers": {
			"Link": "<mock://example.com/api/v1/courses/1/recent_students?page=2&per_page=2>; rel=\"next\""
		},
		"status_code": 200
	},
	"get_recent_students_p2": {
		"method": "GET",
		"endpoint": "courses/1/recent_students?page=2&per_page=2",
		"data": [
			{
				"id": 3,
				"name": "Joe Smith"
			},
			{
				"id": 4,
				"name": "James Smith"
			}
		]
	},
	"get_user": {
		"method": "GET",
		"endpoint": "courses/1/users/1",
		"data": {
			"id": 1,
			"name": "John Doe"
		},
		"status_code": 200
	},
	"get_user_id_type": {
		"method": "GET",
		"endpoint": "courses/1/users/sis_login_id:ab123456",
		"data": {
			"id": 123456,
			"name": "Abby Smith",
			"sis_login_id": "ab123456"
		},
		"status_code": 200
	},
	"get_users": {
		"method": "GET",
		"endpoint": "courses/1/search_users",
		"data": [
			{
				"id": 1,
				"name": "John Doe"
			},
			{
				"id": 2,
				"name": "Jane Doe"
			}
		],
		"headers": {
			"Link": "<mock://example.com/api/v1/courses/1/search_users?page=2&per_page=2>; rel=\"next\""
		},
		"status_code": 200
	},
	"get_users_p2": {
		"method": "GET",
		"endpoint": "courses/1/search_users?page=2&per_page=2",
		"data": [
			{
				"id": 3,
				"name": "John Smith"
			},
			{
				"id": 4,
				"name": "Joe Smith"
			}
		],
		"status_code": 200
	},
=======
	"multiple": {
		"method": "GET",
		"endpoint": "courses",
		"data": [
			{
				"id": 1,
				"course_code": "TST1234",
				"name": "Test Course 1234",
				"workflow_state": "available",
				"account_id": 1,
				"root_account_id": 1,
				"enrollment_term_id": 1,
				"grading_standard_id": 1
			},
			{
				"id": 2,
				"course_code": "TST5678",
				"name": "Test Course 5678",
				"workflow_state": "available",
				"account_id": 1,
				"root_account_id": 1,
				"enrollment_term_id": 1,
				"grading_standard_id": 1
			}
		],
		"headers": {
			"Link": "<mock://example.com/api/v1/courses/?page=2&per_page=2>; rel=\"next\""
		},
		"status_code": 200
	},
	"multiple_page_2": {
		"method": "GET",
		"endpoint": "courses/?page=2&per_page=2",
		"data": [
			{
				"id": 3,
				"course_code": "HAI5555",
				"name": "Hello 5555",
				"workflow_state": "available",
				"account_id": 1,
				"root_account_id": 1,
				"enrollment_term_id": 1,
				"grading_standard_id": 1
			},
			{
				"id": 4,
				"course_code": "UCF1963",
				"name": "University Birthday",
				"workflow_state": "available",
				"account_id": 1,
				"root_account_id": 1,
				"enrollment_term_id": 1,
				"grading_standard_id": 1
			}
		],
		"status_code": 200
	},
	"start_at_date": {
		"method": "GET",
		"endpoint": "courses/2",
		"data": {
			"id": 2,
			"course_code": "TEST_DATE",
			"name": "Testing Start At Date",
			"workflow_state": "available",
			"account_id": 1,
			"root_account_id": 1,
			"enrollment_term_id": 1,
			"grading_standard_id": 1,
			"start_at": "2016-01-01T00:00:00Z"
		},
		"status_code": 200
	},
	"create": {
		"method": "POST",
		"endpoint": "courses/1/quizzes",
		"data": {
			"id": 1,
			"title": "Newer Title"
		},
		"status_code": 200
	},
	"get_quiz": {
		"method": "GET",
		"endpoint": "courses/1/quizzes/1",
		"data": {
			"id": 1
		},
		"status_code": 200
	},
>>>>>>> 0c7e68b0
	"list_quizzes": {
		"method": "GET",
		"endpoint": "courses/1/quizzes",
		"data": [
			{
				"id": 1,
				"title": "First Quiz"
			},
			{
				"id": 2,
				"title": "Second Quiz"
			}
		],
		"status_code": 200,
		"headers": {
			"Link": "<mock://example.com/api/v1/courses/1/list_quizzes?page=2&per_page=2>; rel=\"next\""
		}
	},
	"list_quizzes2": {
		"method": "GET",
		"endpoint": "courses/1/list_quizzes?page=2&per_page=2",
		"data": [
			{
				"id": 3,
				"title": "Third Quiz"
			},
			{
				"id": 4,
				"title": "Fourth Quiz"
			}
		],
		"status_code": 200
	},
<<<<<<< HEAD
	"multiple": {
		"method": "GET",
		"endpoint": "courses",
		"data": [
			{
				"id": 1,
				"course_code": "TST1234",
				"name": "Test Course 1234",
				"workflow_state": "available",
				"account_id": 1,
				"root_account_id": 1,
				"enrollment_term_id": 1,
				"grading_standard_id": 1
			},
			{
				"id": 2,
				"course_code": "TST5678",
				"name": "Test Course 5678",
				"workflow_state": "available",
				"account_id": 1,
				"root_account_id": 1,
				"enrollment_term_id": 1,
				"grading_standard_id": 1
			}
		],
		"headers": {
			"Link": "<mock://example.com/api/v1/courses/?page=2&per_page=2>; rel=\"next\""
		},
		"status_code": 200
	},
	"multiple_page_2": {
		"method": "GET",
		"endpoint": "courses/?page=2&per_page=2",
		"data": [
			{
				"id": 3,
				"course_code": "HAI5555",
				"name": "Hello 5555",
				"workflow_state": "available",
				"account_id": 1,
				"root_account_id": 1,
				"enrollment_term_id": 1,
				"grading_standard_id": 1
			},
			{
				"id": 4,
				"course_code": "UCF1963",
				"name": "University Birthday",
				"workflow_state": "available",
				"account_id": 1,
				"root_account_id": 1,
				"enrollment_term_id": 1,
				"grading_standard_id": 1
			}
		],
		"status_code": 200
	},
	"preview_html": {
		"method": "POST",
		"endpoint": "courses/1/preview_html",
		"data": {
			"html": "<p>hello</p>"
		},
		"status_code": 200
	},
	"reset": {
		"method": "POST",
		"endpoint": "courses/1/reset_content",
		"data": {
			"id": 1,
			"course_code": "RESET",
			"name": "Reset Course"
		},
		"status_code": 200
	},
	"start_at_date": {
		"method": "GET",
		"endpoint": "courses/2",
		"data": {
			"id": 2,
			"course_code": "TEST_DATE",
			"name": "Testing Start At Date",
			"workflow_state": "available",
			"account_id": 1,
			"root_account_id": 1,
			"enrollment_term_id": 1,
			"grading_standard_id": 1,
			"start_at": "2016-01-01T00:00:00Z"
		},
		"status_code": 200
	},
	"settings": {
		"method": "GET",
		"endpoint": "courses/1/settings",
		"data": {
			"allow_student_discussion_topics": true,
			"allow_student_forum_attachments": false,
			"allow_student_discussion_editing": true,
			"grading_standard_enabled": true,
			"grading_standard_id": 1,
			"allow_student_organized_groups": true,
			"hide_final_grades": false,
			"hide_distribution_graphs": false,
			"lock_all_announcements": true
		}
	},
	"update": {
		"method": "PUT",
		"endpoint": "courses/1",
		"data": {
			"id": 1,
			"course_code": "TST1234",
			"name": "New Name",
			"workflow_state": "available",
			"account_id": 1,
			"root_account_id": 1,
			"enrollment_term_id": 1,
			"grading_standard_id": 1
		},
		"status_code": 200
	},
	"update_settings": {
		"method": "PUT",
		"endpoint": "courses/1/settings",
		"data": {
			"allow_student_discussion_topics": true,
			"allow_student_forum_attachments": false,
			"allow_student_discussion_editing": true,
			"grading_standard_enabled": true,
			"grading_standard_id": 1,
			"allow_student_organized_groups": true,
			"hide_final_grades": true,
			"hide_distribution_graphs": false,
			"lock_all_announcements": true
		}
=======

	"create_assignment": {
		"method": "POST",
		"endpoint": "courses/1/assignments",
		"data": {
			"id": 5,
			"course_id": 1,
			"name": "Newly Created Assignment",
			"description": "Do this assignment"
		},
		"status_code": 200
	},

	"get_assignment_by_id": {
		"method": "GET",
		"endpoint": "courses/1/assignments/5",
		"data": {
			"id": 5,
			"course_id": 1,
			"name": "Assignment 1",
			"description": "Do this assignment"
		},
		"status_code": 200
	},

	"get_all_assignments": {
		"method": "GET",
		"endpoint": "courses/1/assignments",
		"data": [
			{
				"id": 1,
				"course_id": 1,
				"name": "Assignment 1",
				"description": "Do this assignment"
			},
			{
				"id": 2,
				"course_id": 1,
				"name": "Assignment 2",
				"description": "Do this assignment too"
			}
		],
		"status_code": 200,
		"headers": {
			"Link": "<mock://example.com/api/v1/courses/1/list_assignments?page=2&per_page=2>; rel=\"next\""
		}
	},

	"get_all_assignments2": {
		"method": "GET",
		"endpoint": "courses/1/list_assignments?page=2&per_page=2",
		"data": [
			{
				"id": 3,
				"course_id": 1,
				"name": "Assignment 1",
				"description": "Do this assignment"
			},
			{
				"id": 4,
				"course_id": 1,
				"name": "Assignment 2",
				"description": "Do this assignment too"
			}
		],
		"status_code": 200
>>>>>>> 0c7e68b0
	}
}<|MERGE_RESOLUTION|>--- conflicted
+++ resolved
@@ -1,11 +1,21 @@
 {
-<<<<<<< HEAD
 	"create": {
 		"method": "POST",
 		"endpoint": "courses/1/quizzes",
 		"data": {
 			"id": 1,
 			"title": "Newer Title"
+		},
+		"status_code": 200
+	},
+	"create_assignment": {
+		"method": "POST",
+		"endpoint": "courses/1/assignments",
+		"data": {
+			"id": 5,
+			"course_id": 1,
+			"name": "Newly Created Assignment",
+			"description": "Do this assignment"
 		},
 		"status_code": 200
 	},
@@ -20,8 +30,58 @@
 		},
 		"status_code": 200
 	},
-=======
->>>>>>> 0c7e68b0
+	"get_all_assignments": {
+		"method": "GET",
+		"endpoint": "courses/1/assignments",
+		"data": [
+			{
+				"id": 1,
+				"course_id": 1,
+				"name": "Assignment 1",
+				"description": "Do this assignment"
+			},
+			{
+				"id": 2,
+				"course_id": 1,
+				"name": "Assignment 2",
+				"description": "Do this assignment too"
+			}
+		],
+		"status_code": 200,
+		"headers": {
+			"Link": "<mock://example.com/api/v1/courses/1/list_assignments?page=2&per_page=2>; rel=\"next\""
+		}
+	},
+	"get_all_assignments2": {
+		"method": "GET",
+		"endpoint": "courses/1/list_assignments?page=2&per_page=2",
+		"data": [
+			{
+				"id": 3,
+				"course_id": 1,
+				"name": "Assignment 1",
+				"description": "Do this assignment"
+			},
+			{
+				"id": 4,
+				"course_id": 1,
+				"name": "Assignment 2",
+				"description": "Do this assignment too"
+			}
+		],
+		"status_code": 200
+	},
+	"get_assignment_by_id": {
+		"method": "GET",
+		"endpoint": "courses/1/assignments/5",
+		"data": {
+			"id": 5,
+			"course_id": 1,
+			"name": "Assignment 1",
+			"description": "Do this assignment"
+		},
+		"status_code": 200
+	},
 	"get_by_id": {
 		"method": "GET",
 		"endpoint": "courses/1",
@@ -37,7 +97,6 @@
 		},
 		"status_code": 200
 	},
-<<<<<<< HEAD
 	"get_quiz": {
 		"method": "GET",
 		"endpoint": "courses/1/quizzes/1",
@@ -130,98 +189,6 @@
 		],
 		"status_code": 200
 	},
-=======
-	"multiple": {
-		"method": "GET",
-		"endpoint": "courses",
-		"data": [
-			{
-				"id": 1,
-				"course_code": "TST1234",
-				"name": "Test Course 1234",
-				"workflow_state": "available",
-				"account_id": 1,
-				"root_account_id": 1,
-				"enrollment_term_id": 1,
-				"grading_standard_id": 1
-			},
-			{
-				"id": 2,
-				"course_code": "TST5678",
-				"name": "Test Course 5678",
-				"workflow_state": "available",
-				"account_id": 1,
-				"root_account_id": 1,
-				"enrollment_term_id": 1,
-				"grading_standard_id": 1
-			}
-		],
-		"headers": {
-			"Link": "<mock://example.com/api/v1/courses/?page=2&per_page=2>; rel=\"next\""
-		},
-		"status_code": 200
-	},
-	"multiple_page_2": {
-		"method": "GET",
-		"endpoint": "courses/?page=2&per_page=2",
-		"data": [
-			{
-				"id": 3,
-				"course_code": "HAI5555",
-				"name": "Hello 5555",
-				"workflow_state": "available",
-				"account_id": 1,
-				"root_account_id": 1,
-				"enrollment_term_id": 1,
-				"grading_standard_id": 1
-			},
-			{
-				"id": 4,
-				"course_code": "UCF1963",
-				"name": "University Birthday",
-				"workflow_state": "available",
-				"account_id": 1,
-				"root_account_id": 1,
-				"enrollment_term_id": 1,
-				"grading_standard_id": 1
-			}
-		],
-		"status_code": 200
-	},
-	"start_at_date": {
-		"method": "GET",
-		"endpoint": "courses/2",
-		"data": {
-			"id": 2,
-			"course_code": "TEST_DATE",
-			"name": "Testing Start At Date",
-			"workflow_state": "available",
-			"account_id": 1,
-			"root_account_id": 1,
-			"enrollment_term_id": 1,
-			"grading_standard_id": 1,
-			"start_at": "2016-01-01T00:00:00Z"
-		},
-		"status_code": 200
-	},
-	"create": {
-		"method": "POST",
-		"endpoint": "courses/1/quizzes",
-		"data": {
-			"id": 1,
-			"title": "Newer Title"
-		},
-		"status_code": 200
-	},
-	"get_quiz": {
-		"method": "GET",
-		"endpoint": "courses/1/quizzes/1",
-		"data": {
-			"id": 1
-		},
-		"status_code": 200
-	},
->>>>>>> 0c7e68b0
 	"list_quizzes": {
 		"method": "GET",
 		"endpoint": "courses/1/quizzes",
@@ -255,7 +222,6 @@
 		],
 		"status_code": 200
 	},
-<<<<<<< HEAD
 	"multiple": {
 		"method": "GET",
 		"endpoint": "courses",
@@ -391,73 +357,5 @@
 			"hide_distribution_graphs": false,
 			"lock_all_announcements": true
 		}
-=======
-
-	"create_assignment": {
-		"method": "POST",
-		"endpoint": "courses/1/assignments",
-		"data": {
-			"id": 5,
-			"course_id": 1,
-			"name": "Newly Created Assignment",
-			"description": "Do this assignment"
-		},
-		"status_code": 200
-	},
-
-	"get_assignment_by_id": {
-		"method": "GET",
-		"endpoint": "courses/1/assignments/5",
-		"data": {
-			"id": 5,
-			"course_id": 1,
-			"name": "Assignment 1",
-			"description": "Do this assignment"
-		},
-		"status_code": 200
-	},
-
-	"get_all_assignments": {
-		"method": "GET",
-		"endpoint": "courses/1/assignments",
-		"data": [
-			{
-				"id": 1,
-				"course_id": 1,
-				"name": "Assignment 1",
-				"description": "Do this assignment"
-			},
-			{
-				"id": 2,
-				"course_id": 1,
-				"name": "Assignment 2",
-				"description": "Do this assignment too"
-			}
-		],
-		"status_code": 200,
-		"headers": {
-			"Link": "<mock://example.com/api/v1/courses/1/list_assignments?page=2&per_page=2>; rel=\"next\""
-		}
-	},
-
-	"get_all_assignments2": {
-		"method": "GET",
-		"endpoint": "courses/1/list_assignments?page=2&per_page=2",
-		"data": [
-			{
-				"id": 3,
-				"course_id": 1,
-				"name": "Assignment 1",
-				"description": "Do this assignment"
-			},
-			{
-				"id": 4,
-				"course_id": 1,
-				"name": "Assignment 2",
-				"description": "Do this assignment too"
-			}
-		],
-		"status_code": 200
->>>>>>> 0c7e68b0
 	}
 }