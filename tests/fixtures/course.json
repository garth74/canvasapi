{
	"conclude": {
		"method": "DELETE",
		"endpoint": "courses/1",
		"data": {
			"conclude": true
		},
		"status_code": 200
	},
	"create_external_feed": {
		"method": "POST",
		"endpoint": "courses/1/external_feeds",
		"data": {
			"id": 1,
			"display_name": "My Blog",
			"url": "http://example.com/myblog.rss"
		},
		"status_code": 200
	},
	"create_folder": {
		"method": "POST",
		"endpoint": "courses/1/folders",
		"data": {
			"id": 2,
			"name": "Test String",
			"locked": false,
			"hidden": false
		},
		"status_code": 200
	},
	"create_quiz": {
		"method": "POST",
		"endpoint": "courses/1/quizzes",
		"data": {
			"id": 1,
			"title": "Newer Title"
		},
		"status_code": 200
	},
	"create_assignment": {
		"method": "POST",
		"endpoint": "courses/1/assignments",
		"data": {
			"id": 1,
			"course_id": 1,
			"name": "Newly Created Assignment",
			"description": "Do this assignment"
		},
		"status_code": 200
	},
	"delete": {
		"method": "DELETE",
		"endpoint": "courses/1",
		"data": {
			"delete": true
		},
		"status_code": 200
	},
	"delete_external_feed": {
		"method": "DELETE",
		"endpoint": "courses/1/external_feeds/1",
		"data": {
			"id": 1,
			"display_name": "My Blog",
			"url": "http://example.com/myblog.rss"
		},
		"status_code": 200
	},
	"enroll_user": {
		"method": "POST",
		"endpoint": "courses/1/enrollments",
		"data": {
			"id": 1,
			"course_id": 1,
			"user_id": 1,
			"type": "TeacherEnrollment"
		},
		"status_code": 200
	},
	"get_all_assignments": {
		"method": "GET",
		"endpoint": "courses/1/assignments",
		"data": [
			{
				"id": 1,
				"course_id": 1,
				"name": "Assignment 1",
				"description": "Do this assignment"
			},
			{
				"id": 2,
				"course_id": 1,
				"name": "Assignment 2",
				"description": "Do this assignment too"
			}
		],
		"status_code": 200,
		"headers": {
			"Link": "<http://example.com/api/v1/courses/1/list_assignments?page=2&per_page=2>; rel=\"next\""
		}
	},
	"get_all_assignments2": {
		"method": "GET",
		"endpoint": "courses/1/list_assignments?page=2&per_page=2",
		"data": [
			{
				"id": 3,
				"course_id": 1,
				"name": "Assignment 1",
				"description": "Do this assignment"
			},
			{
				"id": 4,
				"course_id": 1,
				"name": "Assignment 2",
				"description": "Do this assignment too"
			}
		],
		"status_code": 200
	},
	"get_assignment_by_id": {
		"method": "GET",
		"endpoint": "courses/1/assignments/1",
		"data": {
			"id": 1,
			"course_id": 1,
			"name": "Assignment 1",
			"description": "Do this assignment"
		},
		"status_code": 200
	},
	"get_by_id": {
		"method": "GET",
		"endpoint": "courses/1",
		"data": {
			"id": 1,
			"course_code": "TST1234",
			"name": "Test Course 1234",
			"workflow_state": "available",
			"account_id": 1,
			"root_account_id": 1,
			"enrollment_term_id": 1,
			"grading_standard_id": 1
		},
		"status_code": 200
	},
	"get_by_id_2": {
		"method": "GET",
		"endpoint": "courses/2",
		"data": {
			"id": 2,
			"course_code": "TST5678",
			"name": "Test Course 5678",
			"workflow_state": "available",
			"account_id": 1,
			"root_account_id": 1,
			"enrollment_term_id": 1,
			"grading_standard_id": 1
		},
		"status_code": 200
	},
	"get_by_sis_id": {
		"method": "GET",
		"endpoint": "courses/sis_course_id:test-sis-id",
		"data": {
			"id": 1,
			"sis_course_id": "test-sis-id",
			"course_code": "SIS101",
			"name": "SIS Course",
			"workflow_state": "available",
			"account_id": 1,
			"root_account_id": 1,
			"enrollment_term_id": 1,
			"grading_standard_id": 1
		},
		"status_code": 200
	},
	"get_external_tools": {
		"method": "GET",
		"endpoint": "courses/1/external_tools",
		"data": [
			{
				"id": 1,
				"name": "External Tool #1",
				"description": "This is an external tool.",
				"url": "http://www.example.com/ims/lti",
				"privacy_level": "anonymous",
				"created_at": "2015-01-01T01:01:01Z",
				"updated_at": "2016-06-17T14:20:00Z"
			},
			{
				"id": 2,
				"name": "External Tool #2",
				"description": "This is an external tool.",
				"url": "http://www.example.com/ims/lti",
				"privacy_level": "public",
				"created_at": "2015-01-01T01:01:01Z",
				"updated_at": "2016-06-17T14:20:00Z"
			}
		],
		"headers": {
			"Link": "<http://example.com/api/v1/courses/1/external_tools?page=2&per_page=2>; rel=\"next\""
		},
		"status_code": 200
	},
	"get_external_tools_p2": {
		"method": "GET",
		"endpoint": "courses/1/external_tools?page=2&per_page=2",
		"data": [
			{
				"id": 3,
				"name": "External Tool #3",
				"description": "This is an external tool.",
				"domain": "example.com",
				"privacy_level": "name_only",
				"created_at": "2015-01-01T01:01:01Z",
				"updated_at": "2016-06-17T14:20:00Z"
			},
			{
				"id": 4,
				"name": "External Tool #4",
				"description": "This is an external tool.",
				"domain": "example.com",
				"privacy_level": "anonymous",
				"created_at": "2015-01-01T01:01:01Z",
				"updated_at": "2016-06-17T14:20:00Z"
			}
		],
		"status_code": 200
	},
	"get_folder": {
		"method": "GET",
		"endpoint": "courses/1/folders/1",
		"data": {
			"id": 1,
			"files_count": 10,
			"folders_count": 2,
			"name": "Folder 1",
			"full_name": "Folder 1"
		},
		"status_code": 200
	},
	"get_quiz": {
		"method": "GET",
		"endpoint": "courses/1/quizzes/1",
		"data": {
			"id": 1
		},
		"status_code": 200
	},
	"get_recent_students": {
		"method": "GET",
		"endpoint": "courses/1/recent_students",
		"data": [
			{
				"id": 1,
				"name": "John Doe"
			},
			{
				"id": 2,
				"name": "John Smith"
			}
		],
		"headers": {
			"Link": "<http://example.com/api/v1/courses/1/recent_students?page=2&per_page=2>; rel=\"next\""
		},
		"status_code": 200
	},
	"get_recent_students_p2": {
		"method": "GET",
		"endpoint": "courses/1/recent_students?page=2&per_page=2",
		"data": [
			{
				"id": 3,
				"name": "Joe Smith"
			},
			{
				"id": 4,
				"name": "James Smith"
			}
		]
	},
	"get_rubric_single": {
		"method": "GET",
		"endpoint": "courses/1/rubrics/1",
		"data": {
			"id": 1,
			"title": "Course Rubric 1",
			"context_id": 1,
			"context_type": "Course",
			"points_possible": 10.0,
			"reusable": false,
			"read_only": true,
			"free_form_critereon_comments": true,
			"hide_score_total": true
		},
		"status_code": 200
	},
	"get_rubric_multiple": {
		"method": "GET",
		"endpoint": "courses/1/rubrics",
		"data": [
			{
				"id": 1,
				"title": "Course Rubric 1",
				"context_id": 1,
				"context_type": "Course",
				"points_possible": 10.0,
				"reusable": false,
				"read_only": true,
				"free_form_critereon_comments": true,
				"hide_score_total": true
			},
			{
				"id": 2,
				"title": "Course Rubric 2",
				"context_id": 1,
				"context_type": "Course",
				"points_possible": 10.0,
				"reusable": false,
				"read_only": true,
				"free_form_critereon_comments": true,
				"hide_score_total": true
			}
		],
		"status_code": 200
	},
	"get_section":{
		"method": "GET",
		"endpoint": "courses/1/sections/1",
		"data": {
			"id": 1,
			"name": "Section 1",
			"course_id": 1
		},
		"status_code": 200
	},
	"get_sections": {
		"method": "GET",
		"endpoint": "courses/1/sections",
		"data": [
            {
                "id": 1,
                "name": "Section 1",
                "course_id": 1
            },
            {
                "id": 2,
                "name": "Section 2",
                "course_id": 1
            }
		],
		"headers": {
			"Link": "<http://example.com/api/v1/courses/1/sections?page=2&per_page=2>; rel=\"next\""
		},
		"status_code": 200
	},
	"get_sections_p2": {
		"method": "GET",
		"endpoint": "courses/1/sections?page=2&per_page=2",
		"data": [
            {
                "id": 3,
                "name": "Section 3",
                "course_id": 1
            },
            {
                "id": 4,
                "name": "Section 4",
                "course_id": 1
            }
		],
		"status_code": 200
	},
	"get_user": {
		"method": "GET",
		"endpoint": "courses/1/users/1",
		"data": {
			"id": 1,
			"name": "John Doe"
		},
		"status_code": 200
	},
	"get_user_id_type": {
		"method": "GET",
		"endpoint": "courses/1/users/login_id:LOGINID",
		"data": {
			"id": 123456,
			"name": "Abby Smith",
			"login_id": "LOGINID"
		},
		"status_code": 200
	},
	"get_users": {
		"method": "GET",
		"endpoint": "courses/1/search_users",
		"data": [
			{
				"id": 1,
				"name": "John Doe"
			},
			{
				"id": 2,
				"name": "Jane Doe"
			}
		],
		"headers": {
			"Link": "<http://example.com/api/v1/courses/1/search_users?page=2&per_page=2>; rel=\"next\""
		},
		"status_code": 200
	},
	"get_users_p2": {
		"method": "GET",
		"endpoint": "courses/1/search_users?page=2&per_page=2",
		"data": [
			{
				"id": 3,
				"name": "John Smith"
			},
			{
				"id": 4,
				"name": "Joe Smith"
			}
		],
		"status_code": 200
	},
	"list_enrollments": {
		"method": "GET",
		"endpoint": "courses/1/enrollments",
		"data": [
			{
				"id": 1,
				"course_id": 1,
				"user_id": 1,
				"type": "StudentEnrollment"
			},
			{
				"id": 2,
				"course_id": 1,
				"user_id": 2,
				"type": "TeacherEnrollment"
			}
		],
		"status_code": 200,
		"headers": {
			"Link": "<http://example.com/api/v1/courses/1/list_enrollments?page=2&per_page=2>; rel=\"next\""
		}
	},
	"list_enrollments_2": {
		"method": "GET",
		"endpoint": "courses/1/list_enrollments?page=2&per_page=2",
		"data": [
			{
				"id": 3,
				"course_id": 1,
				"user_id": 10,
				"type": "StudentEnrollment"
			},
			{
				"id": 4,
				"course_id": 1,
				"user_id": 8,
				"type": "StudentEnrollment"
			}
		],
		"status_code": 200
	},
	"list_external_feeds": {
		"method": "GET",
		"endpoint": "courses/1/external_feeds",
		"data": [
			{
				"id": 1,
				"display_name": "My Blog",
				"url": "http://example.com/myblog.rss"
			},
			{
				"id": 2,
				"display_name": "My Blog 2",
				"url": "http://example.com/myblog2.rss"
			}
		],
		"status_code": 200
	},
	"list_course_files": {
		"method": "GET",
		"endpoint": "courses/1/files",
		"data": [
			{
				"id": 1,
				"size": 2939,
				"display_name": "File1.txt",
				"url": "http://example.com/file_download"
			},
			{
				"id": 2,
				"size": 18380,
				"display_name": "File_2.png",
				"url": "http://example.com/file_download2"
			}
		],
		"status_code": 200,
		"headers": {
			"Link": "<http://example.com/api/v1/courses/1/files?page=2&per_page=2>; rel=\"next\""
		}
	},
	"list_course_files2": {
		"method": "GET",
		"endpoint": "courses/1/files?page=2&per_page=2",
		"data": [
			{
				"id": 3,
				"display_name": "File 3.jpg",
				"size": 1298,
				"url": "http://example.com/file_download3"
			},
			{
				"id": 4,
				"display_name": "File 4.docx",
				"size": 88920,
				"url": "http://example.com/file_download4"
			}
		],
		"status_code": 200
	},
	"list_folders": {
		"method": "GET",
		"endpoint": "courses/1/folders",
		"data": [
			{
				"id": 2,
				"files_count": 0,
				"folders_count": 0,
				"name": "Folder 2",
				"full_name": "course_files/Folder 2"
			},
			{
				"id": 3,
				"files_count": 0,
				"folders_count": 0,
				"name": "Folder 3",
				"full_name": "course_files/Folder 3"
			}
		],
		"status_code": 200
	},
	"list_quizzes": {
		"method": "GET",
		"endpoint": "courses/1/quizzes",
		"data": [
			{
				"id": 1,
				"title": "First Quiz"
			},
			{
				"id": 2,
				"title": "Second Quiz"
			}
		],
		"status_code": 200,
		"headers": {
			"Link": "<http://example.com/api/v1/courses/1/list_quizzes?page=2&per_page=2>; rel=\"next\""
		}
	},
	"list_quizzes2": {
		"method": "GET",
		"endpoint": "courses/1/list_quizzes?page=2&per_page=2",
		"data": [
			{
				"id": 3,
				"title": "Third Quiz"
			},
			{
				"id": 4,
				"title": "Fourth Quiz"
			}
		],
		"status_code": 200
	},
	"multiple": {
		"method": "GET",
		"endpoint": "courses",
		"data": [
			{
				"id": 1,
				"course_code": "TST1234",
				"name": "Test Course 1234",
				"workflow_state": "available",
				"account_id": 1,
				"root_account_id": 1,
				"enrollment_term_id": 1,
				"grading_standard_id": 1
			},
			{
				"id": 2,
				"course_code": "TST5678",
				"name": "Test Course 5678",
				"workflow_state": "available",
				"account_id": 1,
				"root_account_id": 1,
				"enrollment_term_id": 1,
				"grading_standard_id": 1
			}
		],
		"headers": {
			"Link": "<http://example.com/api/v1/courses/?page=2&per_page=2>; rel=\"next\""
		},
		"status_code": 200
	},
	"multiple_page_2": {
		"method": "GET",
		"endpoint": "courses/?page=2&per_page=2",
		"data": [
			{
				"id": 3,
				"course_code": "HAI5555",
				"name": "Hello 5555",
				"workflow_state": "available",
				"account_id": 1,
				"root_account_id": 1,
				"enrollment_term_id": 1,
				"grading_standard_id": 1
			},
			{
				"id": 4,
				"course_code": "UCF1963",
				"name": "University Birthday",
				"workflow_state": "available",
				"account_id": 1,
				"root_account_id": 1,
				"enrollment_term_id": 1,
				"grading_standard_id": 1
			}
		],
		"status_code": 200
	},
	"preview_html": {
		"method": "POST",
		"endpoint": "courses/1/preview_html",
		"data": {
			"html": "<p>hello</p>"
		},
		"status_code": 200
	},
	"reset": {
		"method": "POST",
		"endpoint": "courses/1/reset_content",
		"data": {
			"id": 1,
			"course_code": "RESET",
			"name": "Reset Course"
		},
		"status_code": 200
	},
	"start_at_date": {
		"method": "GET",
		"endpoint": "courses/2",
		"data": {
			"id": 2,
			"course_code": "TEST_DATE",
			"name": "Testing Start At Date",
			"workflow_state": "available",
			"account_id": 1,
			"root_account_id": 1,
			"enrollment_term_id": 1,
			"grading_standard_id": 1,
			"start_at": "2016-01-01T00:00:00Z"
		},
		"status_code": 200
	},
	"settings": {
		"method": "GET",
		"endpoint": "courses/1/settings",
		"data": {
			"allow_student_discussion_topics": true,
			"allow_student_forum_attachments": false,
			"allow_student_discussion_editing": true,
			"grading_standard_enabled": true,
			"grading_standard_id": 1,
			"allow_student_organized_groups": true,
			"hide_final_grades": false,
			"hide_distribution_graphs": false,
			"lock_all_announcements": true
		}
	},
	"unicode_encode_error": {
		"method": "GET",
		"endpoint": "courses/3",
		"data": {
			"id": 3,
			"course_code": "TEST_UNICODE",
			"name": "¢"
		},
		"status_code": 200
	},
	"update": {
		"method": "PUT",
		"endpoint": "courses/1",
		"data": {
			"id": 1,
			"course_code": "TST1234",
			"name": "New Name",
			"workflow_state": "available",
			"account_id": 1,
			"root_account_id": 1,
			"enrollment_term_id": 1,
			"grading_standard_id": 1
		},
		"status_code": 200
	},
	"update_settings": {
		"method": "PUT",
		"endpoint": "courses/1/settings",
		"data": {
			"allow_student_discussion_topics": true,
			"allow_student_forum_attachments": false,
			"allow_student_discussion_editing": true,
			"grading_standard_enabled": true,
			"grading_standard_id": 1,
			"allow_student_organized_groups": true,
			"hide_final_grades": true,
			"hide_distribution_graphs": false,
			"lock_all_announcements": true
		},
		"status_code": 200
	},
	"list_modules": {
		"method": "GET",
		"endpoint": "courses/1/modules",
		"data": [
			{
				"id": 1,
				"name": "First Module",
				"position": 1
			},
			{
				"id": 2,
				"name": "Second Module",
				"position": 2
			}
		],
		"status_code": 200,
		"headers": {
			"Link": "<http://example.com/api/v1/courses/1/list_modules?page=2&per_page=2>; rel=\"next\""
		}
	},
	"upload": {
		"method": "POST",
		"endpoint": "courses/1/files",
		"data": {
			"upload_url": "http://example.com/api/v1/files/upload_response_upload_url",
			"upload_params": {
				"some_param": "param123",
				"a_different_param": "param456"
			}
		}
	},
	"upload_final": {
		"method": "POST",
		"endpoint": "files/upload_response_upload_url",
		"data": {
			"url": "great_url_success"
		}
	},
	"list_modules2": {
		"method": "GET",
		"endpoint": "courses/1/list_modules?page=2&per_page=2",
		"data": [
			{
				"id": 3,
				"name": "Third Module",
				"position": 3
			},
			{
				"id": 4,
				"name": "Fourth Module",
				"position": 4
			}
		],
		"status_code": 200
	},
	"get_module_by_id": {
		"method": "GET",
		"endpoint": "courses/1/modules/1",
		"data": {
			"id": 1,
			"name": "Test Module 1234",
			"workflow_state": "active",
			"position": 1
		},
		"status_code": 200
	},
	"create_module": {
		"method": "POST",
		"endpoint": "courses/1/modules",
		"data": {
			"id": 1,
			"name": "Name",
			"workflow_state": "active",
			"position": 1
		},
		"status_code": 200
	},
	"show_front_page": {
		"method": "GET",
		"endpoint": "courses/1/front_page",
		"data":{
			"id": 1,
			"url": "front-page",
			"title": "Front Page"
		},
		"status_code": 200
	},
	"edit_front_page": {
		"method": "PUT",
		"endpoint": "courses/1/front_page",
		"data": {
			"id": 1,
			"url": "front-page-1",
			"title": "Front Pagest"
		},
		"status_code": 200
	},
	"get_pages": {
		"method": "GET",
		"endpoint": "courses/1/pages",
		"data": [
			{
				"id": 1,
				"name": "Page 1",
				"position": 1
			},
			{
				"id": 2,
				"name": "Page 2",
				"position": 2
			}
		],
		"status_code": 200,
		"headers": {
			"Link": "<http://example.com/api/v1/courses/1/get_pages?page=2&per_page=2>; rel=\"next\""
		}
	},
	"get_pages2": {
		"method": "GET",
		"endpoint": "courses/1/get_pages?page=2&per_page=2",
		"data": [
			{
				"id": 3,
				"name": "Page 3",
				"position": 3
			},
			{
				"id": 4,
				"name": "Page 4",
				"position": 4
			}
		],
		"status_code": 200
	},
	"create_page": {
		"method": "POST",
		"endpoint": "courses/1/pages",
		"data": {
			"id": 2,
			"url": "new-page",
			"title": "Newest Page"
		},
		"status_code": 200
	},
	"get_page": {
		"method": "GET",
		"endpoint": "courses/1/pages/my-url",
		"data": {
			"id": 1,
			"url": "my-url",
			"title": "Awesome Page"
		},
		"status_code": 200
	},
	"edit": {
		"method": "PUT",
		"endpoint": "courses/1/pages/my-url",
		"data": {
			"id": 1,
			"title": "New Page",
			"url": "my-url"
		},
		"status_code": 200
	},
	"delete_page": {
		"method": "DELETE",
		"endpoint": "courses/1/pages/my-url",
		"data": {
			"id": 1,
			"title": "Page To Be Deleted",
			"url": "my-url"
		},
		"status_code": 200
	},
	"create_section": {
		"method": "POST",
		"endpoint": "courses/1/sections",
		"data": {
			"id": 1,
			"name": "New Section"
		},
		"status_code": 200
	},
	"list_groups_context": {
		"method": "GET",
		"endpoint": "courses/1/groups",
		"data": [
			{
				"id": 1,
				"name": "Group 1"
			},
			{
				"id": 2,
				"name": "Group 2"
			}
		],
		"status_code": 200,
		"headers": {
			"Link": "<http://example.com/api/v1/courses/1/groups?page=2&per_page=2>; rel=\"next\""
		}
	},
	"list_groups_context2": {
		"method": "GET",
		"endpoint": "courses/1/groups?page=2&per_page=2",
		"data": [
			{
				"id": 3,
				"name": "Group 3"
			},
			{
				"id": 4,
				"name": "Group 4"
			}
		],
		"status_code": 200
	},
	"create_group_category": {
		"method": "POST",
		"endpoint": "courses/1/group_categories",
		"data": {
			"id": 1,
			"name": "Test String",
			"role": "communities",
			"self_signup": null,
			"auto_leader": null,
			"context_type": "Account",
			"account_id": 1,
			"group_limit": null,
			"progress": null
		},
		"status_code": 200
	},
	"list_group_categories": {
		"method": "GET",
		"endpoint": "courses/1/group_categories",
		"data": [
			{
				"id": 2,
				"name": "Math Groups",
				"role": "communities",
				"self_signup": null,
				"auto_leader": null,
				"context_type": "Course",
				"account_id": 2,
				"group_limit": null,
				"progress": null
			},
			{
				"id": 3,
				"name": "Film Groups",
				"role": "communities",
				"self_signup": null,
				"auto_leader": null,
				"context_type": "Course",
				"account_id": 3,
				"group_limit": null,
				"progress": null
			}
		],
		"status_code": 200
	},
	"get_discussion_topic": {
		"method": "GET",
		"endpoint": "courses/1/discussion_topics/1",
		"data":
			{
				"id": 1,
				"title": "Topic 1"
			},
		"status_code": 200
	},
	"get_file": {
		"method": "GET",
		"endpoint": "courses/1/files/1",
		"data": {
			"id": 1,
			"display_name": "Course_File.docx",
			"size": 2048
		},
		"status_code": 200
	},
	"get_full_discussion_topic": {
		"method": "GET",
		"endpoint": "courses/1/discussion_topics/1/view",
		"data": {
			"id": 1,
			"view": [
				{
					"id": 1
				}
			],
			"participants": [
				{
					"id": 1
				}
			]
		},
		"status_code": 200
	},
	"get_discussion_topics": {
		"method": "GET",
		"endpoint": "courses/1/discussion_topics",
		"data": [
			{
				"id": 1,
				"title": "Topic 1"
			},
			{
				"id": 2,
				"title": "Topic 2"
			}
		],
		"status_code": 200
	},
	"create_discussion_topic": {
		"method": "POST",
		"endpoint": "courses/1/discussion_topics",
		"data": {
			"id": 1,
			"title": "Topic 1"
		},
		"status_code": 200
	},
	"reorder_pinned_topics": {
		"method": "POST",
		"endpoint": "courses/1/discussion_topics/reorder",
		"data": {
			"reorder": true,
			"order": [1, 2, 3]
		},
		"status_code": 200
	},
	"get_course_level_participation_data": {
		"method": "GET",
		"endpoint": "courses/1/analytics/activity",
		"data": [
			{
				"date": "2012-01-24",
				"participations": 3,
				"views": 10
			}
		]
	},
	"get_course_level_assignment_data": {
		"method": "GET",
		"endpoint": "courses/1/analytics/assignments",
		"data": [
			{
				"assignment_id": 1234,
				"title": "Assignment 1",
				"points_possible": 10,
				"due_at": "2012-01-25T22:00:00-07:00",
				"unlock_at": "2012-01-20T22:00:00-07:00",
				"muted": false,
				"min_score": 2,
				"max_score": 10,
				"median": 7,
				"first_quartile": 4,
				"third_quartile": 8,
				"tardiness_breakdown": {
					"on_time": 0.75,
					"missing": 0.1,
					"late": 0.15
				}
			},
			{
				"assignment_id": 1235,
				"title": "Assignment 2",
				"points_possible": 15,
				"due_at": "2012-01-26T22:00:00-07:00",
				"unlock_at": null,
				"muted": true,
				"min_score": 8,
				"max_score": 8,
				"median": 8,
				"first_quartile": 8,
				"third_quartile": 8,
				"tardiness_breakdown": {
					"on_time": 0.65,
					"missing": 0.12,
					"late": 0.23,
					"total": 275
				}
			}
		]
	},
	"get_course_level_student_summary_data": {
		"method": "GET",
		"endpoint": "courses/1/analytics/student_summaries",
		"data": [
			{
				"id": 2346,
				"page_views": 351,
				"page_views_level": "1",
				"max_page_view": 415,
				"participations": 1,
				"participations_level": "3",
				"max_participations": 10,
				"tardiness_breakdown": {
					"total": 5,
					"on_time": 3,
					"late": 0,
					"missing": 2,
					"floating": 0
				}
			},
			{
				"id": 2345,
				"page_views": 124,
				"participations": 15,
				"tardiness_breakdown": {
					"total": 5,
					"on_time": 1,
					"late": 2,
					"missing": 3,
					"floating": 0
				}
			}
		]
	},
	"get_user_in_a_course_level_participation_data": {
		"method": "GET",
		"endpoint": "courses/1/analytics/users/1/activity",
		"data": [
			{
				"page_views": {
					"2012-01-24T13:00:00-00:00": 19,
					"2012-01-24T14:00:00-00:00": 13,
					"2012-01-27T09:00:00-00:00": 23
			},
				"participations": [
					{
						"created_at": "2012-01-21T22:00:00-06:00",
						"url": "https://canvas.example.com/path/to/canvas"
					},
					{
						"created_at": "2012-01-27T22:00:00-06:00",
						"url": "https://canvas.example.com/path/to/canvas"
					}
				]
			}
		]
	},
	"get_user_in_a_course_level_assignment_data": {
		"method": "GET",
		"endpoint": "courses/1/analytics/users/1/assignments",
		"data": [
			{
				"assignment_id": 1234,
				"title": "Assignment 1",
				"points_possible": 10,
				"due_at": "2012-01-25T22:00:00-07:00",
				"unlock_at": "2012-01-20T22:00:00-07:00",
				"muted": false,
				"min_score": 2,
				"max_score": 10,
				"median": 7,
				"first_quartile": 4,
				"third_quartile": 8,
				"module_ids": [
					1,
					2
				],
				"submission": {
					"submitted_at": "2012-01-22T22:00:00-07:00",
					"score": 10
				}
			},
			{
				"assignment_id": 1235,
				"title": "Assignment 2",
				"points_possible": 15,
				"due_at": "2012-01-26T22:00:00-07:00",
				"unlock_at": null,
				"muted": true,
				"min_score": 8,
				"max_score": 8,
				"median": 8,
				"first_quartile": 8,
				"third_quartile": 8,
				"module_ids": [
					1
				],
				"submission": {
					"submitted_at": "2012-01-22T22:00:00-07:00"
				}
			}
		]
	},
	"get_user_in_a_course_level_messaging_data": {
		"method": "GET",
		"endpoint": "courses/1/analytics/users/1/communication",
		"data": [
			{
				"2012-01-24":{
					"instructorMessages":1,
					"studentMessages":2
				},
				"2012-01-27":{
					"studentMessages":1
				}
			}
		]
	},
	"list_tabs": {
		"method": "GET",
		"endpoint": "courses/1/tabs",
		"data": [
			{
				"id": "home",
				"html_url": "/courses/1",
				"position": 1,
				"visibility": "public",
				"label": "Home",
				"type": "internal"
			},
			{
				"id": "pages",
				"html_url": "/courses/1/wiki",
				"position": 2,
				"visibility": "public",
				"label": "Pages",
				"type": "internal"
			}
		],
		"status_code": 200
	},
	"list_multiple_submissions": {
		"method": "GET",
		"endpoint": "courses/1/students/submissions",
		"data": [
			{
				"id": 1,
				"assignments_id": 1,
				"user_id": 1,
				"html_url": "http://example.com/courses/1/assignments/1/submissions/1",
				"submission_type": "online_upload"
			},
			{
				"id": 2,
				"assignments_id": 1,
				"user_id": 2,
				"html_url": "http://example.com/courses/1/assignments/1/submissions/2",
				"submission_type": "online_upload"
			}
		],
		"status_code": 200
	},
	"list_gradeable_students": {
		"method": "GET",
		"endpoint": "courses/1/assignments/1/gradeable_students",
		"data": [
			{
				"id": 1,
				"display_name": "Student 1"
			},
			{
				"id": 2,
				"display_name": "Student 2"
			}
		],
		"status_code": 200
	},
	"update_tab": {
		"method": "PUT",
		"endpoint": "courses/1/tabs/pages",
		"data": {
			"id": "pages",
			"html_url": "/courses/1/wiki",
			"position": 3,
			"visibility": "public",
			"label": "Pages",
			"type": "internal"
		},
		"status_code": 200
	},
	"update_submission": {
		"method": "PUT",
		"endpoint": "courses/1/assignments/1/submissions/1",
		"data": {
				"id": 1,
				"assignments_id": 1,
				"user_id": 1,
				"html_url": "http://example.com/courses/1/assignments/1/submissions/1",
				"submission_type": "online_upload",
				"excused": true
		},
		"status_code": 200
	},
	"mark_submission_as_read": {
		"method": "PUT",
		"endpoint": "courses/1/assignments/1/submissions/1/read",
		"status_code": 204
	},
	"mark_submission_as_unread": {
		"method": "DELETE",
		"endpoint": "courses/1/assignments/1/submissions/1/read",
		"status_code": 204
	},
	"search_all_courses": {
		"method": "GET",
		"endpoint": "search/all_courses",
		"data": [
			{
				"course":
				{
					"id": 1,
					"name": "Course 1"
				}
			},
			{
				"course":
				{
					"id": 2,
					"name": "Course 2"
				}
			}
		],
		"status_code": 200
	},
	"add_grading_standards": {
		"method": "POST",
		"endpoint": "courses/1/grading_standards",
		"data": {
			"title": "Grading Standard 1",
			"id": 1,
			"context_id": 1,
			"context_type": "Course",
			"grading_scheme": [
			  {"name": "A", "value": 0.9},
			  {"name": "B", "value": 0.8},
			  {"name": "C", "value": 0.7}
			]
		  },
		"status_code": 200
	},
	"get_grading_standards": {
		"method": "GET",
		"endpoint": "courses/1/grading_standards",
		"data": [
			{
			"title": "Grading Standard 1",
			"id": 1,
			"context_id": 1,
			"context_type": "Course",
			"grading_scheme": [
			  {"name": "A", "value": 0.9},
			  {"name": "B", "value": 0.8},
			  {"name": "C", "value": 0.7}
			]
		  },
		  {
			"title": "Grading Standard 2",
			"id": 2,
			"context_id": 1,
			"context_type": "Course",
			"grading_scheme": [
			  {"name": "D", "value": 0.6},
			  {"name": "F", "value": 0.5}
			]
		  }
		],
		"status_code": 200
	},
	"get_single_grading_standard": {
		"method": "GET",
		"endpoint": "courses/1/grading_standards/1",
		"data": {
			"title": "Grading Standard 1",
			"id": 1,
			"context_id": 1,
			"context_type": "Course",
			"grading_scheme": [
			  {"name": "A", "value": 0.9},
			  {"name": "B", "value": 0.8},
			  {"name": "C", "value": 0.7}
			]
		  },
		"status_code": 200
	},
	"create_content_migration": {
		"method": "POST",
		"endpoint": "courses/1/content_migrations",
		"data": {
			"id": 1,
			"migration_type": "dummy_importer",
			"migration_type_title": "Dummy Importer"
		},
		"status_code": 200
	},
	"get_content_migration_single": {
		"method": "GET",
		"endpoint": "courses/1/content_migrations/1",
		"data": {
			"id": 1,
			"migration_type": "dummy_importer",
			"migration_type_title": "Dummy Importer",
			"progress_url": "https://example.com/api/v1/progress/1"
		},
		"status_code": 200
	},
	"get_content_migration_multiple": {
		"method": "GET",
		"endpoint": "courses/1/content_migrations",
		"data": [
			{
				"id": 1,
				"migration_type": "dummy_importer",
				"migration_type_title": "Dummy Importer"
			},
			{
				"id": 2,
				"migration_type": "dummy_importer",
				"migration_type_title": "Dummy Importer"
			}
		],
		"status_code": 200
	},
	"get_migration_systems_multiple": {
		"method": "GET",
		"endpoint": "courses/1/content_migrations/migrators",
		"data": [
			{
				"type": "dummy_importer",
				"requires_file_upload": true,
				"name": "Dummy Importer 01"
			},
			{
				"type": "dummy_importer_02",
				"requires_file_upload": false,
				"name": "Dummy Importer 02"
			}
		],
		"status_code": 200
	},
<<<<<<< HEAD
	"set_quiz_extensions": {
		"method": "POST",
		"endpoint": "courses/1/quiz_extensions",
		"data": {
			"quiz_extensions": [
				{
					"user_id": "1",
					"quiz_id": "1",
					"extra_attempts": null,
					"extra_time": 60,
					"manually_unlocked": null,
					"end_at": null
				},
				{
					"user_id": "2",
					"quiz_id": "1",
					"extra_attempts": 3,
					"extra_time": null,
					"manually_unlocked": null,
					"end_at": null
				}
			]
		}
=======
	"update_submissions": {
		"method": "POST",
		"endpoint": "courses/1/submissions/update_grades",
		"data": {
			"id": 3,
			"context_id": 1,
			"context_type": "Course",
			"user_id": null,
			"tag": "submissions_update",
			"completion": null,
			"workflow_state": "queued",
			"updated_at": "2013-01-15T15:04:00Z",
			"message": null,
			"url": "https://canvas.example.edu/api/v1/progress/3"
		},
		"status_code": 200
>>>>>>> a368bef5
	}
}<|MERGE_RESOLUTION|>--- conflicted
+++ resolved
@@ -1459,7 +1459,6 @@
 		],
 		"status_code": 200
 	},
-<<<<<<< HEAD
 	"set_quiz_extensions": {
 		"method": "POST",
 		"endpoint": "courses/1/quiz_extensions",
@@ -1483,7 +1482,7 @@
 				}
 			]
 		}
-=======
+	},
 	"update_submissions": {
 		"method": "POST",
 		"endpoint": "courses/1/submissions/update_grades",
@@ -1500,6 +1499,5 @@
 			"url": "https://canvas.example.edu/api/v1/progress/3"
 		},
 		"status_code": 200
->>>>>>> a368bef5
 	}
 }