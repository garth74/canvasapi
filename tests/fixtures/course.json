{
<<<<<<< HEAD
    "get_by_id": {
        "method": "GET",
        "endpoint": "courses/1",
        "data": {
            "id": 1,
            "course_code": "TST1234",
            "name": "Test Course 1234",
            "workflow_state": "available",
            "account_id": 1,
            "root_account_id": 1,
            "enrollment_term_id": 1,
            "grading_standard_id": 1
        },
        "status_code": 200
    },
    "multiple": {
        "method": "GET",
        "endpoint": "courses",
        "data": [
            {
                "id": 1,
                "course_code": "TST1234",
                "name": "Test Course 1234",
                "workflow_state": "available",
                "account_id": 1,
                "root_account_id": 1,
                "enrollment_term_id": 1,
                "grading_standard_id": 1
            },
            {
                "id": 2,
                "course_code": "TST5678",
                "name": "Test Course 5678",
                "workflow_state": "available",
                "account_id": 1,
                "root_account_id": 1,
                "enrollment_term_id": 1,
                "grading_standard_id": 1
            }
        ],
        "headers": {
            "Link": "<mock://example.com/api/v1/courses/?page=2&per_page=2>; rel=\"next\""
        },
        "status_code": 200
    },
    "multiple_page_2": {
        "method": "GET",
        "endpoint": "courses/?page=2&per_page=2",
        "data": [
            {
                "id": 3,
                "course_code": "HAI5555",
                "name": "Hello 5555",
                "workflow_state": "available",
                "account_id": 1,
                "root_account_id": 1,
                "enrollment_term_id": 1,
                "grading_standard_id": 1
            },
            {
                "id": 4,
                "course_code": "UCF1963",
                "name": "University Birthday",
                "workflow_state": "available",
                "account_id": 1,
                "root_account_id": 1,
                "enrollment_term_id": 1,
                "grading_standard_id": 1
            }
        ],
        "status_code": 200
    },
    "start_at_date": {
        "method": "GET",
        "endpoint": "courses/2",
        "data": {
            "id": 2,
            "course_code": "TEST_DATE",
            "name": "Testing Start At Date",
            "workflow_state": "available",
            "account_id": 1,
            "root_account_id": 1,
            "enrollment_term_id": 1,
            "grading_standard_id": 1,
            "start_at": "2016-01-01T00:00:00Z"
        },
        "status_code": 200
    },
    "create": {
        "method": "POST",
        "endpoint": "courses/1/quizzes",
        "data": {
            "id": 1,
            "title": "Newer Title"
        },
        "status_code": 200
    },
    "get_quiz": {
        "method": "GET",
        "endpoint": "courses/1/quizzes/1",
        "data": {
            "id": 1
        },
        "status_code": 200
    },
    "list_quizzes": {
        "method": "GET",
        "endpoint": "courses/1/quizzes",
        "data": [
            {
                "id": 1,
                "title": "First Quiz"
            },
            {
                "id": 2,
                "title": "Second Quiz"
            }
        ],
        "status_code": 200,
        "headers": {
            "Link": "<mock://example.com/api/v1/courses/1/list_quizzes?page=2&per_page=2>; rel=\"next\""
        }
    },
    "list_quizzes2": {
        "method": "GET",
        "endpoint": "courses/1/list_quizzes?page=2&per_page=2",
        "data": [
            {
                "id": 3,
                "title": "Third Quiz"
            },
            {
                "id": 4,
                "title": "Fourth Quiz"
            }
        ],
        "status_code": 200
    },
    "list_enrollments": {
        "method": "GET",
        "endpoint": "courses/1/enrollments",
        "data": [
            {
                "id": 1,
                "course_id": 5
            },
            {
                "id": 2,
                "course_id": 6
            }
        ],
        "status_code": 200,
        "headers": {
            "Link": "<mock://example.com/api/v1/courses/1/list_enrollments?page=2&per_page=2>; rel=\"next\""
        }
    },
    "list_enrollments_2": {
        "method": "GET",
        "endpoint": "courses/1/list_enrollments?page=2&per_page=2",
        "data": [
            {
                "id": 3,
                "course_id": 7
            },
            {
                "id": 4,
                "course_id": 8
            }
        ],
        "status_code": 200
    },
    "deactivate_enrollment": {
        "method": "DELETE",
        "endpoint": "courses/1/enrollments/1",
        "data": {
            "id": 1
        },
        "status_code": 200
    },
    "reactivate_enrollment": {
        "method": "PUT",
        "endpoint": "courses/1/enrollments/1/reactivate",
        "data":{
            "id": 1
        },
        "status_code": 200
    },
    "get_section":{
        "method": "GET",
        "endpoint": "courses/1/sections/1",
        "data": {
            "id": 1
        },
        "status_code": 200
    }
=======
	"create": {
		"method": "POST",
		"endpoint": "courses/1/quizzes",
		"data": {
			"id": 1,
			"title": "Newer Title"
		},
		"status_code": 200
	},
	"create_assignment": {
		"method": "POST",
		"endpoint": "courses/1/assignments",
		"data": {
			"id": 5,
			"course_id": 1,
			"name": "Newly Created Assignment",
			"description": "Do this assignment"
		},
		"status_code": 200
	},
	"enroll_user": {
		"method": "POST",
		"endpoint": "courses/1/enrollments",
		"data": {
			"id": 1,
			"course_id": 1,
			"user_id": 1,
			"type": "TeacherEnrollment"
		},
		"status_code": 200
	},
	"get_all_assignments": {
		"method": "GET",
		"endpoint": "courses/1/assignments",
		"data": [
			{
				"id": 1,
				"course_id": 1,
				"name": "Assignment 1",
				"description": "Do this assignment"
			},
			{
				"id": 2,
				"course_id": 1,
				"name": "Assignment 2",
				"description": "Do this assignment too"
			}
		],
		"status_code": 200,
		"headers": {
			"Link": "<mock://example.com/api/v1/courses/1/list_assignments?page=2&per_page=2>; rel=\"next\""
		}
	},
	"get_all_assignments2": {
		"method": "GET",
		"endpoint": "courses/1/list_assignments?page=2&per_page=2",
		"data": [
			{
				"id": 3,
				"course_id": 1,
				"name": "Assignment 1",
				"description": "Do this assignment"
			},
			{
				"id": 4,
				"course_id": 1,
				"name": "Assignment 2",
				"description": "Do this assignment too"
			}
		],
		"status_code": 200
	},
	"get_assignment_by_id": {
		"method": "GET",
		"endpoint": "courses/1/assignments/5",
		"data": {
			"id": 5,
			"course_id": 1,
			"name": "Assignment 1",
			"description": "Do this assignment"
		},
		"status_code": 200
	},
	"get_by_id": {
		"method": "GET",
		"endpoint": "courses/1",
		"data": {
			"id": 1,
			"course_code": "TST1234",
			"name": "Test Course 1234",
			"workflow_state": "available",
			"account_id": 1,
			"root_account_id": 1,
			"enrollment_term_id": 1,
			"grading_standard_id": 1
		},
		"status_code": 200
	},
	"get_quiz": {
		"method": "GET",
		"endpoint": "courses/1/quizzes/1",
		"data": {
			"id": 1
		},
		"status_code": 200
	},
	"get_recent_students": {
		"method": "GET",
		"endpoint": "courses/1/recent_students",
		"data": [
			{
				"id": 1,
				"name": "John Doe"
			},
			{
				"id": 2,
				"name": "John Smith"
			}
		],
		"headers": {
			"Link": "<mock://example.com/api/v1/courses/1/recent_students?page=2&per_page=2>; rel=\"next\""
		},
		"status_code": 200
	},
	"get_recent_students_p2": {
		"method": "GET",
		"endpoint": "courses/1/recent_students?page=2&per_page=2",
		"data": [
			{
				"id": 3,
				"name": "Joe Smith"
			},
			{
				"id": 4,
				"name": "James Smith"
			}
		]
	},
	"get_user": {
		"method": "GET",
		"endpoint": "courses/1/users/1",
		"data": {
			"id": 1,
			"name": "John Doe"
		},
		"status_code": 200
	},
	"get_user_id_type": {
		"method": "GET",
		"endpoint": "courses/1/users/sis_login_id:ab123456",
		"data": {
			"id": 123456,
			"name": "Abby Smith",
			"sis_login_id": "ab123456"
		},
		"status_code": 200
	},
	"get_users": {
		"method": "GET",
		"endpoint": "courses/1/search_users",
		"data": [
			{
				"id": 1,
				"name": "John Doe"
			},
			{
				"id": 2,
				"name": "Jane Doe"
			}
		],
		"headers": {
			"Link": "<mock://example.com/api/v1/courses/1/search_users?page=2&per_page=2>; rel=\"next\""
		},
		"status_code": 200
	},
	"get_users_p2": {
		"method": "GET",
		"endpoint": "courses/1/search_users?page=2&per_page=2",
		"data": [
			{
				"id": 3,
				"name": "John Smith"
			},
			{
				"id": 4,
				"name": "Joe Smith"
			}
		],
		"status_code": 200
	},
	"list_quizzes": {
		"method": "GET",
		"endpoint": "courses/1/quizzes",
		"data": [
			{
				"id": 1,
				"title": "First Quiz"
			},
			{
				"id": 2,
				"title": "Second Quiz"
			}
		],
		"status_code": 200,
		"headers": {
			"Link": "<mock://example.com/api/v1/courses/1/list_quizzes?page=2&per_page=2>; rel=\"next\""
		}
	},
	"list_quizzes2": {
		"method": "GET",
		"endpoint": "courses/1/list_quizzes?page=2&per_page=2",
		"data": [
			{
				"id": 3,
				"title": "Third Quiz"
			},
			{
				"id": 4,
				"title": "Fourth Quiz"
			}
		],
		"status_code": 200
	},
	"multiple": {
		"method": "GET",
		"endpoint": "courses",
		"data": [
			{
				"id": 1,
				"course_code": "TST1234",
				"name": "Test Course 1234",
				"workflow_state": "available",
				"account_id": 1,
				"root_account_id": 1,
				"enrollment_term_id": 1,
				"grading_standard_id": 1
			},
			{
				"id": 2,
				"course_code": "TST5678",
				"name": "Test Course 5678",
				"workflow_state": "available",
				"account_id": 1,
				"root_account_id": 1,
				"enrollment_term_id": 1,
				"grading_standard_id": 1
			}
		],
		"headers": {
			"Link": "<mock://example.com/api/v1/courses/?page=2&per_page=2>; rel=\"next\""
		},
		"status_code": 200
	},
	"multiple_page_2": {
		"method": "GET",
		"endpoint": "courses/?page=2&per_page=2",
		"data": [
			{
				"id": 3,
				"course_code": "HAI5555",
				"name": "Hello 5555",
				"workflow_state": "available",
				"account_id": 1,
				"root_account_id": 1,
				"enrollment_term_id": 1,
				"grading_standard_id": 1
			},
			{
				"id": 4,
				"course_code": "UCF1963",
				"name": "University Birthday",
				"workflow_state": "available",
				"account_id": 1,
				"root_account_id": 1,
				"enrollment_term_id": 1,
				"grading_standard_id": 1
			}
		],
		"status_code": 200
	},
	"preview_html": {
		"method": "POST",
		"endpoint": "courses/1/preview_html",
		"data": {
			"html": "<p>hello</p>"
		},
		"status_code": 200
	},
	"reset": {
		"method": "POST",
		"endpoint": "courses/1/reset_content",
		"data": {
			"id": 1,
			"course_code": "RESET",
			"name": "Reset Course"
		},
		"status_code": 200
	},
	"start_at_date": {
		"method": "GET",
		"endpoint": "courses/2",
		"data": {
			"id": 2,
			"course_code": "TEST_DATE",
			"name": "Testing Start At Date",
			"workflow_state": "available",
			"account_id": 1,
			"root_account_id": 1,
			"enrollment_term_id": 1,
			"grading_standard_id": 1,
			"start_at": "2016-01-01T00:00:00Z"
		},
		"status_code": 200
	},
	"settings": {
		"method": "GET",
		"endpoint": "courses/1/settings",
		"data": {
			"allow_student_discussion_topics": true,
			"allow_student_forum_attachments": false,
			"allow_student_discussion_editing": true,
			"grading_standard_enabled": true,
			"grading_standard_id": 1,
			"allow_student_organized_groups": true,
			"hide_final_grades": false,
			"hide_distribution_graphs": false,
			"lock_all_announcements": true
		}
	},
	"update": {
		"method": "PUT",
		"endpoint": "courses/1",
		"data": {
			"id": 1,
			"course_code": "TST1234",
			"name": "New Name",
			"workflow_state": "available",
			"account_id": 1,
			"root_account_id": 1,
			"enrollment_term_id": 1,
			"grading_standard_id": 1
		},
		"status_code": 200
	},
	"update_settings": {
		"method": "PUT",
		"endpoint": "courses/1/settings",
		"data": {
			"allow_student_discussion_topics": true,
			"allow_student_forum_attachments": false,
			"allow_student_discussion_editing": true,
			"grading_standard_enabled": true,
			"grading_standard_id": 1,
			"allow_student_organized_groups": true,
			"hide_final_grades": true,
			"hide_distribution_graphs": false,
			"lock_all_announcements": true
		}
	}
>>>>>>> a384b233
}<|MERGE_RESOLUTION|>--- conflicted
+++ resolved
@@ -1,201 +1,4 @@
 {
-<<<<<<< HEAD
-    "get_by_id": {
-        "method": "GET",
-        "endpoint": "courses/1",
-        "data": {
-            "id": 1,
-            "course_code": "TST1234",
-            "name": "Test Course 1234",
-            "workflow_state": "available",
-            "account_id": 1,
-            "root_account_id": 1,
-            "enrollment_term_id": 1,
-            "grading_standard_id": 1
-        },
-        "status_code": 200
-    },
-    "multiple": {
-        "method": "GET",
-        "endpoint": "courses",
-        "data": [
-            {
-                "id": 1,
-                "course_code": "TST1234",
-                "name": "Test Course 1234",
-                "workflow_state": "available",
-                "account_id": 1,
-                "root_account_id": 1,
-                "enrollment_term_id": 1,
-                "grading_standard_id": 1
-            },
-            {
-                "id": 2,
-                "course_code": "TST5678",
-                "name": "Test Course 5678",
-                "workflow_state": "available",
-                "account_id": 1,
-                "root_account_id": 1,
-                "enrollment_term_id": 1,
-                "grading_standard_id": 1
-            }
-        ],
-        "headers": {
-            "Link": "<mock://example.com/api/v1/courses/?page=2&per_page=2>; rel=\"next\""
-        },
-        "status_code": 200
-    },
-    "multiple_page_2": {
-        "method": "GET",
-        "endpoint": "courses/?page=2&per_page=2",
-        "data": [
-            {
-                "id": 3,
-                "course_code": "HAI5555",
-                "name": "Hello 5555",
-                "workflow_state": "available",
-                "account_id": 1,
-                "root_account_id": 1,
-                "enrollment_term_id": 1,
-                "grading_standard_id": 1
-            },
-            {
-                "id": 4,
-                "course_code": "UCF1963",
-                "name": "University Birthday",
-                "workflow_state": "available",
-                "account_id": 1,
-                "root_account_id": 1,
-                "enrollment_term_id": 1,
-                "grading_standard_id": 1
-            }
-        ],
-        "status_code": 200
-    },
-    "start_at_date": {
-        "method": "GET",
-        "endpoint": "courses/2",
-        "data": {
-            "id": 2,
-            "course_code": "TEST_DATE",
-            "name": "Testing Start At Date",
-            "workflow_state": "available",
-            "account_id": 1,
-            "root_account_id": 1,
-            "enrollment_term_id": 1,
-            "grading_standard_id": 1,
-            "start_at": "2016-01-01T00:00:00Z"
-        },
-        "status_code": 200
-    },
-    "create": {
-        "method": "POST",
-        "endpoint": "courses/1/quizzes",
-        "data": {
-            "id": 1,
-            "title": "Newer Title"
-        },
-        "status_code": 200
-    },
-    "get_quiz": {
-        "method": "GET",
-        "endpoint": "courses/1/quizzes/1",
-        "data": {
-            "id": 1
-        },
-        "status_code": 200
-    },
-    "list_quizzes": {
-        "method": "GET",
-        "endpoint": "courses/1/quizzes",
-        "data": [
-            {
-                "id": 1,
-                "title": "First Quiz"
-            },
-            {
-                "id": 2,
-                "title": "Second Quiz"
-            }
-        ],
-        "status_code": 200,
-        "headers": {
-            "Link": "<mock://example.com/api/v1/courses/1/list_quizzes?page=2&per_page=2>; rel=\"next\""
-        }
-    },
-    "list_quizzes2": {
-        "method": "GET",
-        "endpoint": "courses/1/list_quizzes?page=2&per_page=2",
-        "data": [
-            {
-                "id": 3,
-                "title": "Third Quiz"
-            },
-            {
-                "id": 4,
-                "title": "Fourth Quiz"
-            }
-        ],
-        "status_code": 200
-    },
-    "list_enrollments": {
-        "method": "GET",
-        "endpoint": "courses/1/enrollments",
-        "data": [
-            {
-                "id": 1,
-                "course_id": 5
-            },
-            {
-                "id": 2,
-                "course_id": 6
-            }
-        ],
-        "status_code": 200,
-        "headers": {
-            "Link": "<mock://example.com/api/v1/courses/1/list_enrollments?page=2&per_page=2>; rel=\"next\""
-        }
-    },
-    "list_enrollments_2": {
-        "method": "GET",
-        "endpoint": "courses/1/list_enrollments?page=2&per_page=2",
-        "data": [
-            {
-                "id": 3,
-                "course_id": 7
-            },
-            {
-                "id": 4,
-                "course_id": 8
-            }
-        ],
-        "status_code": 200
-    },
-    "deactivate_enrollment": {
-        "method": "DELETE",
-        "endpoint": "courses/1/enrollments/1",
-        "data": {
-            "id": 1
-        },
-        "status_code": 200
-    },
-    "reactivate_enrollment": {
-        "method": "PUT",
-        "endpoint": "courses/1/enrollments/1/reactivate",
-        "data":{
-            "id": 1
-        },
-        "status_code": 200
-    },
-    "get_section":{
-        "method": "GET",
-        "endpoint": "courses/1/sections/1",
-        "data": {
-            "id": 1
-        },
-        "status_code": 200
-    }
-=======
 	"create": {
 		"method": "POST",
 		"endpoint": "courses/1/quizzes",
@@ -213,6 +16,14 @@
 			"course_id": 1,
 			"name": "Newly Created Assignment",
 			"description": "Do this assignment"
+		},
+		"status_code": 200
+	},
+	"deactivate_enrollment": {
+		"method": "DELETE",
+		"endpoint": "courses/1/enrollments/1",
+		"data": {
+			"id": 1
 		},
 		"status_code": 200
 	},
@@ -334,6 +145,14 @@
 			}
 		]
 	},
+	"get_section":{
+		"method": "GET",
+		"endpoint": "courses/1/sections/1",
+		"data": {
+			"id": 1
+		},
+		"status_code": 200
+	},
 	"get_user": {
 		"method": "GET",
 		"endpoint": "courses/1/users/1",
@@ -382,6 +201,39 @@
 			{
 				"id": 4,
 				"name": "Joe Smith"
+			}
+		],
+		"status_code": 200
+	},
+	"list_enrollments": {
+		"method": "GET",
+		"endpoint": "courses/1/enrollments",
+		"data": [
+			{
+				"id": 1,
+				"course_id": 5
+			},
+			{
+				"id": 2,
+				"course_id": 6
+			}
+		],
+		"status_code": 200,
+		"headers": {
+			"Link": "<mock://example.com/api/v1/courses/1/list_enrollments?page=2&per_page=2>; rel=\"next\""
+		}
+	},
+	"list_enrollments_2": {
+		"method": "GET",
+		"endpoint": "courses/1/list_enrollments?page=2&per_page=2",
+		"data": [
+			{
+				"id": 3,
+				"course_id": 7
+			},
+			{
+				"id": 4,
+				"course_id": 8
 			}
 		],
 		"status_code": 200
@@ -481,6 +333,14 @@
 		"endpoint": "courses/1/preview_html",
 		"data": {
 			"html": "<p>hello</p>"
+		},
+		"status_code": 200
+	},
+	"reactivate_enrollment": {
+		"method": "PUT",
+		"endpoint": "courses/1/enrollments/1/reactivate",
+		"data":{
+			"id": 1
 		},
 		"status_code": 200
 	},
@@ -555,5 +415,4 @@
 			"lock_all_announcements": true
 		}
 	}
->>>>>>> a384b233
 }