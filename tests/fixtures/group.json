--- conflicted
+++ resolved
@@ -667,8 +667,7 @@
 		},
 		"status_code": 200
 	},
-<<<<<<< HEAD
-    "delete_external_feed": {
+  "delete_external_feed": {
 		"method": "DELETE",
 		"endpoint": "groups/1/external_feeds/1",
 		"data": {
@@ -705,7 +704,6 @@
 		},
 		"status_code": 200
 	}
-=======
 	"list_group_files": {
 		"method": "GET",
 		"endpoint": "groups/1/files",
@@ -754,27 +752,26 @@
             "full_name": "Folder 1"
         },
         "status_code": 200
-    },
-    "list_folders": {
-        "method": "GET",
-        "endpoint": "groups/1/folders",
-        "data": [
-            {
-                "id": 2,
-                "files_count": 0,
-                "folders_count": 0,
-                "name": "Folder 2",
-                "full_name": "group_files/Folder 2"
-            },
-            {
-                "id": 3,
-                "files_count": 0,
-                "folders_count": 0,
-                "name": "Folder 3",
-                "full_name": "group_files/Folder 3"
-            }
-        ],
-        "status_code": 200
-    }
->>>>>>> b78d575e
+  },
+  "list_folders": {
+    "method": "GET",
+    "endpoint": "groups/1/folders",
+    "data": [
+      {
+        "id": 2,
+        "files_count": 0,
+        "folders_count": 0,
+        "name": "Folder 2",
+        "full_name": "group_files/Folder 2"
+      },
+      {
+        "id": 3,
+        "files_count": 0,
+        "folders_count": 0,
+        "name": "Folder 3",
+        "full_name": "group_files/Folder 3"
+      }
+    ],
+    "status_code": 200
+  }
 }