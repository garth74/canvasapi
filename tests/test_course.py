--- conflicted
+++ resolved
@@ -1543,7 +1543,6 @@
         self.assertEqual(blueprint_subscriptions[0].template_id, 2)
         self.assertEqual(blueprint_subscriptions[0].blueprint_course.get("id"), 1)
 
-<<<<<<< HEAD
     # list_grading_periods()
     def test_get_grading_periods(self, m):
         register_uris({'course': ['get_grading_periods']}, m)
@@ -1568,7 +1567,7 @@
         self.assertIsInstance(response, GradingPeriod)
         self.assertEqual(response.id, grading_period_id)
         self.assertEqual(response.title, "Grading period 1")
-=======
+
     # get_content_exports()
     def test_list_content_exports(self, m):
         register_uris({'course': ['multiple_content_exports']}, m)
@@ -1598,7 +1597,6 @@
 
         self.assertIsInstance(content_export, ContentExport)
         self.assertTrue(hasattr(content_export, 'export_type'))
->>>>>>> 293bb247
 
 
 @requests_mock.Mocker()
