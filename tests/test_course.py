--- conflicted
+++ resolved
@@ -436,7 +436,6 @@
         category_list = [category for category in response]
         assert isinstance(category_list[0], GroupCategory)
 
-<<<<<<< HEAD
     # get_discussion_topic()
     def test_get_discussion_topic(self, m):
         register_uris({'course': ['get_discussion_topic']}, m)
@@ -447,6 +446,7 @@
         assert hasattr(discussion, 'course_id')
         self.assertEquals(discussion.course_id, 1)
 
+    # get_full_discussion_topic()
     def test_get_full_discussion_topic(self, m):
         register_uris({'course': ['get_full_discussion_topic']}, m)
 
@@ -489,6 +489,7 @@
         self.assertEquals(topic_id, discussion.id)
         self.assertEquals(discussion.course_id, 1)
 
+    # reorder_pinned_topics()
     def test_reorder_pinned_topics(self, m):
         register_uris({'course': ['reorder_pinned_topics']}, m)
 
@@ -499,7 +500,7 @@
         self.assertIsInstance(discussion_list[0], DiscussionTopic)
         assert hasattr(discussion_list[0], 'course_id')
         self.assertEquals(2, len(discussion_list))
-=======
+
     # get_assignment_group()
     def test_get_assignment_group(self, m):
         register_uris({'assignment': ['get_assignment_group']}, m)
@@ -535,7 +536,6 @@
         self.assertIsInstance(response, AssignmentGroup)
         self.assertTrue(hasattr(response, 'id'))
         self.assertEqual(response.id, 3)
->>>>>>> bbcd2451
 
 
 @requests_mock.Mocker()
