--- conflicted
+++ resolved
@@ -552,7 +552,6 @@
         self.assertTrue(hasattr(response, 'id'))
         self.assertEqual(response.id, 20)
 
-<<<<<<< HEAD
     # get_course_level_participation_data()
     def test_get_course_level_participation_data(self, m):
         register_uris({'course': ['get_course_level_participation_data']}, m)
@@ -600,7 +599,7 @@
         response = self.course.get_user_in_a_course_level_messaging_data(1)
 
         self.assertIsInstance(response, list)
-=======
+
     # submit_assignment()
     def test_submit_assignment(self, m):
         register_uris({'course': ['submit_assignment']}, m)
@@ -778,7 +777,6 @@
 
         self.assertIsInstance(tab, Tab)
         self.assertEqual(tab.position, 3)
->>>>>>> ef7c6d4e
 
 
 @requests_mock.Mocker()
