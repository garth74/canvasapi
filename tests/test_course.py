import unittest
import uuid
import os

import requests_mock

from canvasapi import Canvas
from canvasapi.assignment import Assignment, AssignmentGroup
from canvasapi.course import Course, CourseNickname, Page
from canvasapi.discussion_topic import DiscussionTopic
from canvasapi.enrollment import Enrollment
from canvasapi.exceptions import ResourceDoesNotExist, RequiredFieldMissing
from canvasapi.external_feed import ExternalFeed
from canvasapi.external_tool import ExternalTool
from canvasapi.file import File
from canvasapi.folder import Folder
from canvasapi.group import Group, GroupCategory
from canvasapi.module import Module
from canvasapi.quiz import Quiz
from canvasapi.section import Section
<<<<<<< HEAD
from canvasapi.tab import Tab
from canvasapi.user import User
=======
from canvasapi.submission import Submission
from canvasapi.user import User, UserDisplay
>>>>>>> 4c0f5742
from tests import settings
from tests.util import register_uris


@requests_mock.Mocker()
class TestCourse(unittest.TestCase):

    @classmethod
    def setUp(self):
        self.canvas = Canvas(settings.BASE_URL, settings.API_KEY)

        with requests_mock.Mocker() as m:
            requires = {
                'course': ['get_by_id', 'get_page'],
                'quiz': ['get_by_id'],
                'user': ['get_by_id']
            }
            register_uris(requires, m)

            self.course = self.canvas.get_course(1)
            self.page = self.course.get_page('my-url')
            self.quiz = self.course.get_quiz(1)
            self.user = self.canvas.get_user(1)

    # __str__()
    def test__str__(self, m):
        string = str(self.course)
        self.assertIsInstance(string, str)

    # conclude()
    def test_conclude(self, m):
        register_uris({'course': ['conclude']}, m)

        success = self.course.conclude()
        self.assertTrue(success)

    # delete()
    def test_delete(self, m):
        register_uris({'course': ['delete']}, m)

        success = self.course.delete()
        self.assertTrue(success)

    # update()
    def test_update(self, m):
        register_uris({'course': ['update']}, m)

        new_name = 'New Name'
        self.course.update(course={'name': new_name})
        self.assertEqual(self.course.name, new_name)

    # get_user()
    def test_get_user(self, m):
        register_uris({'course': ['get_user']}, m)

        user = self.course.get_user(1)

        self.assertIsInstance(user, User)
        self.assertTrue(hasattr(user, 'name'))

    def test_get_user_id_type(self, m):
        register_uris({'course': ['get_user_id_type']}, m)

        user = self.course.get_user("SISLOGIN", "sis_login_id")

        self.assertIsInstance(user, User)
        self.assertTrue(hasattr(user, 'name'))

    # get_users()
    def test_get_users(self, m):
        register_uris({'course': ['get_users', 'get_users_p2']}, m)

        users = self.course.get_users()
        user_list = [user for user in users]

        self.assertEqual(len(user_list), 4)
        self.assertIsInstance(user_list[0], User)

    # enroll_user()
    def test_enroll_user(self, m):
        requires = {
            'course': ['enroll_user'],
            'user': ['get_by_id']
        }
        register_uris(requires, m)

        enrollment_type = 'TeacherEnrollment'
        user = self.canvas.get_user(1)
        enrollment = self.course.enroll_user(user, enrollment_type)

        self.assertIsInstance(enrollment, Enrollment)
        self.assertTrue(hasattr(enrollment, 'type'))
        self.assertEqual(enrollment.type, enrollment_type)

    # get_recent_students()
    def test_get_recent_students(self, m):
        recent = {'course': ['get_recent_students', 'get_recent_students_p2']}
        register_uris(recent, m)

        students = self.course.get_recent_students()
        student_list = [student for student in students]

        self.assertEqual(len(student_list), 4)
        self.assertIsInstance(student_list[0], User)
        self.assertTrue(hasattr(student_list[0], 'name'))

    # preview_html()
    def test_preview_html(self, m):
        register_uris({'course': ['preview_html']}, m)

        html_str = "<script></script><p>hello</p>"
        prev_html = self.course.preview_html(html_str)

        self.assertIsInstance(prev_html, (str, unicode))
        self.assertEqual(prev_html, "<p>hello</p>")

    # get_settings()
    def test_get_settings(self, m):
        register_uris({'course': ['settings']}, m)

        settings = self.course.get_settings()

        self.assertIsInstance(settings, dict)

    # update_settings()
    def test_update_settings(self, m):
        register_uris({'course': ['update_settings']}, m)

        settings = self.course.update_settings()

        self.assertIsInstance(settings, dict)
        self.assertTrue(settings['hide_final_grades'])

    # upload()
    def test_upload(self, m):
        register_uris({'course': ['upload', 'upload_final']}, m)

        filename = 'testfile_%s' % uuid.uuid4().hex
        file = open(filename, 'w+')

        response = self.course.upload(file)

        self.assertTrue(response[0])
        self.assertIsInstance(response[1], dict)
        self.assertIn('url', response[1])

        # http://stackoverflow.com/a/10840586
        # Not as stupid as it looks.
        try:
            os.remove(filename)
        except OSError:
            pass

    # reset()
    def test_reset(self, m):
        register_uris({'course': ['reset']}, m)

        course = self.course.reset()

        self.assertIsInstance(course, Course)
        self.assertTrue(hasattr(course, 'name'))

    # create_quiz()
    def test_create_quiz(self, m):
        register_uris({'course': ['create_quiz']}, m)

        title = 'Newer Title'
        new_quiz = self.course.create_quiz({'title': title})

        self.assertIsInstance(new_quiz, Quiz)
        self.assertTrue(hasattr(new_quiz, 'title'))
        self.assertEqual(new_quiz.title, title)
        self.assertTrue(hasattr(new_quiz, 'course_id'))
        self.assertEqual(new_quiz.course_id, self.course.id)

    def test_create_quiz_fail(self, m):
        with self.assertRaises(RequiredFieldMissing):
            self.course.create_quiz({})

    # get_quiz()
    def test_get_quiz(self, m):
        register_uris({'course': ['get_quiz']}, m)

        target_quiz = self.course.get_quiz(1)

        self.assertIsInstance(target_quiz, Quiz)
        self.assertTrue(hasattr(target_quiz, 'course_id'))
        self.assertEqual(target_quiz.course_id, self.course.id)

    def test_get_quiz_fail(self, m):
        register_uris({'generic': ['not_found']}, m)

        with self.assertRaises(ResourceDoesNotExist):
            self.course.get_quiz(settings.INVALID_ID)

    # get_quizzes()
    def test_get_quizzes(self, m):
        register_uris({'course': ['list_quizzes', 'list_quizzes2']}, m)

        quizzes = self.course.get_quizzes()
        quiz_list = [quiz for quiz in quizzes]

        self.assertEqual(len(quiz_list), 4)
        self.assertIsInstance(quiz_list[0], Quiz)
        self.assertTrue(hasattr(quiz_list[0], 'course_id'))
        self.assertEqual(quiz_list[0].course_id, self.course.id)

    # get_modules()
    def test_get_modules(self, m):
        register_uris({'course': ['list_modules', 'list_modules2']}, m)

        modules = self.course.get_modules()
        module_list = [module for module in modules]

        self.assertEqual(len(module_list), 4)
        self.assertIsInstance(module_list[0], Module)
        self.assertTrue(hasattr(module_list[0], 'course_id'))
        self.assertEqual(module_list[0].course_id, self.course.id)

    # get_module()
    def test_get_module(self, m):
        register_uris({'course': ['get_module_by_id']}, m)

        target_module = self.course.get_module(1)

        self.assertIsInstance(target_module, Module)
        self.assertTrue(hasattr(target_module, 'course_id'))
        self.assertEqual(target_module.course_id, self.course.id)

    # create_module()
    def test_create_module(self, m):
        register_uris({'course': ['create_module']}, m)

        name = 'Name'
        new_module = self.course.create_module(module={'name': name})

        self.assertIsInstance(new_module, Module)
        self.assertTrue(hasattr(new_module, 'name'))
        self.assertTrue(hasattr(new_module, 'course_id'))
        self.assertEqual(new_module.course_id, self.course.id)

    def test_create_module_fail(self, m):
        with self.assertRaises(RequiredFieldMissing):
            self.course.create_module(module={})

    # get_enrollments()
    def test_get_enrollments(self, m):
        register_uris({'course': ['list_enrollments', 'list_enrollments_2']}, m)

        enrollments = self.course.get_enrollments()
        enrollment_list = [enrollment for enrollment in enrollments]

        self.assertEqual(len(enrollment_list), 4)
        self.assertIsInstance(enrollment_list[0], Enrollment)

    # get_section
    def test_get_section(self, m):
        register_uris({'course': ['get_section']}, m)

        section = self.course.get_section(1)

        self.assertIsInstance(section, Section)

    # create_assignment()
    def test_create_assignment(self, m):
        register_uris({'course': ['create_assignment']}, m)

        name = 'Newly Created Assignment'

        assignment = self.course.create_assignment(assignment={'name': name})

        self.assertIsInstance(assignment, Assignment)
        self.assertTrue(hasattr(assignment, 'name'))
        self.assertEqual(assignment.name, name)
        self.assertEqual(assignment.id, 5)

    def test_create_assignment_fail(self, m):
        with self.assertRaises(RequiredFieldMissing):
            self.course.create_assignment(assignment={})

    # get_assignment()
    def test_get_assignment(self, m):
        register_uris({'course': ['get_assignment_by_id']}, m)

        assignment = self.course.get_assignment('5')

        self.assertIsInstance(assignment, Assignment)
        self.assertTrue(hasattr(assignment, 'name'))

    # get_assignments()
    def test_get_assignments(self, m):
        requires = {'course': ['get_all_assignments', 'get_all_assignments2']}
        register_uris(requires, m)

        assignments = self.course.get_assignments()
        assignment_list = [assignment for assignment in assignments]

        self.assertIsInstance(assignments[0], Assignment)
        self.assertEqual(len(assignment_list), 4)

    # show_front_page()
    def test_show_front_page(self, m):
        register_uris({'course': ['show_front_page']}, m)

        front_page = self.course.show_front_page()

        self.assertIsInstance(front_page, Page)
        self.assertTrue(hasattr(front_page, 'url'))
        self.assertTrue(hasattr(front_page, 'title'))

    # create_front_page()
    def test_edit_front_page(self, m):
        register_uris({'course': ['edit_front_page']}, m)

        new_front_page = self.course.edit_front_page()

        self.assertIsInstance(new_front_page, Page)
        self.assertTrue(hasattr(new_front_page, 'url'))
        self.assertTrue(hasattr(new_front_page, 'title'))

    # get_page()
    def test_get_page(self, m):
        register_uris({'course': ['get_page']}, m)

        url = 'my-url'
        page = self.course.get_page(url)

        self.assertIsInstance(page, Page)

    # get_pages()
    def test_get_pages(self, m):
        register_uris({'course': ['get_pages', 'get_pages2']}, m)

        pages = self.course.get_pages()
        page_list = [page for page in pages]

        self.assertEqual(len(page_list), 4)
        self.assertIsInstance(page_list[0], Page)
        self.assertTrue(hasattr(page_list[0], 'course_id'))
        self.assertEqual(page_list[0].course_id, self.course.id)

    # create_page()
    def test_create_page(self, m):
        register_uris({'course': ['create_page']}, m)

        title = "Newest Page"
        new_page = self.course.create_page(wiki_page={'title': title})

        self.assertIsInstance(new_page, Page)
        self.assertTrue(hasattr(new_page, 'title'))
        self.assertEqual(new_page.title, title)
        self.assertTrue(hasattr(new_page, 'course_id'))
        self.assertEqual(new_page.course_id, self.course.id)

    def test_create_page_fail(self, m):
        with self.assertRaises(RequiredFieldMissing):
            self.course.create_page(settings.INVALID_ID)

    # get_external_tool()
    def test_get_external_tool(self, m):
        register_uris({'external_tool': ['get_by_id_course']}, m)

        tool = self.course.get_external_tool(1)

        self.assertIsInstance(tool, ExternalTool)
        self.assertTrue(hasattr(tool, 'name'))

    # get_external_tools()
    def test_get_external_tools(self, m):
        requires = {'course': ['get_external_tools', 'get_external_tools_p2']}
        register_uris(requires, m)

        tools = self.course.get_external_tools()
        tool_list = [tool for tool in tools]

        self.assertIsInstance(tool_list[0], ExternalTool)
        self.assertEqual(len(tool_list), 4)

    def test_list_sections(self, m):
        register_uris({'course': ['list_sections', 'list_sections2']}, m)

        sections = self.course.list_sections()
        section_list = [sect for sect in sections]

        self.assertIsInstance(section_list[0], Section)
        self.assertEqual(len(section_list), 4)

    def test_create_course_section(self, m):
        register_uris({'course': ['create_section']}, m)

        section = self.course.create_course_section()

        self.assertIsInstance(section, Section)

    def test_list_groups(self, m):
        requires = {'course': ['list_groups_context', 'list_groups_context2']}
        register_uris(requires, m)

        groups = self.course.list_groups()
        group_list = [group for group in groups]

        self.assertIsInstance(group_list[0], Group)
        self.assertEqual(len(group_list), 4)

    # create_group_category()
    def test_create_group_category(self, m):
        register_uris({'course': ['create_group_category']}, m)

        name_str = "Test String"
        response = self.course.create_group_category(name=name_str)
        self.assertIsInstance(response, GroupCategory)

    # list_group_categories()
    def test_list_group_categories(self, m):
        register_uris({'course': ['list_group_categories']}, m)

        response = self.course.list_group_categories()
        category_list = [category for category in response]
        self.assertIsInstance(category_list[0], GroupCategory)

    # get_discussion_topic()
    def test_get_discussion_topic(self, m):
        register_uris({'course': ['get_discussion_topic']}, m)

        topic_id = 1
        discussion = self.course.get_discussion_topic(topic_id)
        self.assertIsInstance(discussion, DiscussionTopic)
        self.assertTrue(hasattr(discussion, 'course_id'))
        self.assertEquals(discussion.course_id, 1)

    # get_full_discussion_topic()
    def test_get_full_discussion_topic(self, m):
        register_uris({'course': ['get_full_discussion_topic']}, m)

        topic_id = 1
        discussion = self.course.get_full_discussion_topic(topic_id)
        self.assertIsInstance(discussion, DiscussionTopic)
        self.assertTrue(hasattr(discussion, 'view'))
        self.assertTrue(hasattr(discussion, 'participants'))
        self.assertEquals(discussion.course_id, 1)

    # get_discussion_topics()
    def test_get_discussion_topics(self, m):
        register_uris({'course': ['get_discussion_topics']}, m)

        response = self.course.get_discussion_topics()
        discussion_list = [discussion for discussion in response]
        self.assertIsInstance(discussion_list[0], DiscussionTopic)
        self.assertTrue(hasattr(discussion_list[0], 'course_id'))
        self.assertEquals(2, len(discussion_list))

    # create_discussion_topic()
    def test_create_discussion_topic(self, m):
        register_uris({'course': ['create_discussion_topic']}, m)

        title = "Topic 1"
        discussion = self.course.create_discussion_topic()
        self.assertIsInstance(discussion, DiscussionTopic)
        self.assertTrue(hasattr(discussion, 'course_id'))
        self.assertEquals(title, discussion.title)
        self.assertEquals(discussion.course_id, 1)

    # reorder_pinned_topics()
    def test_reorder_pinned_topics(self, m):
        register_uris({'course': ['reorder_pinned_topics']}, m)

        order = [1, 2, 3]

        discussions = self.course.reorder_pinned_topics(order=order)
        self.assertTrue(discussions)

    def test_reorder_pinned_topics_no_list(self, m):
        register_uris({'course': ['reorder_pinned_topics_no_list']}, m)

        order = "1, 2, 3"

        with self.assertRaises(ValueError):
            self.course.reorder_pinned_topics(order=order)

    # get_assignment_group()
    def test_get_assignment_group(self, m):
        register_uris({'assignment': ['get_assignment_group']}, m)

        response = self.course.get_assignment_group(5)

        self.assertIsInstance(response, AssignmentGroup)
        self.assertTrue(hasattr(response, 'id'))
        self.assertTrue(hasattr(response, 'name'))
        self.assertTrue(hasattr(response, 'course_id'))
        self.assertEqual(response.course_id, 1)

    # list_group_categories()
    def test_list_assignment_groups(self, m):
        register_uris({
            'assignment': ['list_assignment_groups', 'get_assignment_group']
        }, m)

        response = self.course.list_assignment_groups()
        asnt_group_list = [assignment_group for assignment_group in response]
        self.assertIsInstance(asnt_group_list[0], AssignmentGroup)
        self.assertTrue(hasattr(asnt_group_list[0], 'id'))
        self.assertTrue(hasattr(asnt_group_list[0], 'name'))
        self.assertTrue(hasattr(asnt_group_list[0], 'course_id'))
        self.assertEqual(asnt_group_list[0].course_id, 1)

    # create_assignment_group()
    def test_create_assignment_group(self, m):
        register_uris({'assignment': ['create_assignment_group']}, m)

        response = self.course.create_assignment_group()

        self.assertIsInstance(response, AssignmentGroup)
        self.assertTrue(hasattr(response, 'id'))
        self.assertEqual(response.id, 3)

    # create_external_tool()
    def test_create_external_tool(self, m):
        register_uris({'external_tool': ['create_tool_course']}, m)

        response = self.course.create_external_tool(
            name="External Tool - Course",
            privacy_level="public",
            consumer_key="key",
            shared_secret="secret"
        )

        self.assertIsInstance(response, ExternalTool)
        self.assertTrue(hasattr(response, 'id'))
        self.assertEqual(response.id, 20)

    # submit_assignment()
    def test_submit_assignment(self, m):
        register_uris({'course': ['submit_assignment']}, m)

        assignment_id = 1
        sub_type = "online_upload"
        sub_dict = {'submission_type': sub_type}
        assignment = self.course.submit_assignment(assignment_id, sub_dict)

        self.assertIsInstance(assignment, Submission)
        self.assertTrue(hasattr(assignment, 'submission_type'))
        self.assertEqual(assignment.submission_type, sub_type)

    def test_subit_assignment_fail(self, m):
        with self.assertRaises(RequiredFieldMissing):
            self.course.submit_assignment(1, {})

    # list_submissions()
    def test_list_submissions(self, m):
        register_uris({'course': ['list_submissions']}, m)

        assignment_id = 1
        submissions = self.course.list_submissions(assignment_id)
        submission_list = [submission for submission in submissions]

        self.assertEqual(len(submission_list), 2)
        self.assertIsInstance(submission_list[0], Submission)

    # list_multiple_submission()
    def test_list_multiple_submissions(self, m):
        register_uris({'course': ['list_multiple_submissions']}, m)

        submissions = self.course.list_multiple_submissions()
        submission_list = [submission for submission in submissions]

        self.assertEqual(len(submission_list), 2)
        self.assertIsInstance(submission_list[0], Submission)

    # get_submission()
    def test_get_submission(self, m):
        register_uris({'course': ['get_submission']}, m)

        assignment_id = 1
        user_id = 1
        submission = self.course.get_submission(assignment_id, user_id)

        self.assertIsInstance(submission, Submission)
        self.assertTrue(hasattr(submission, 'submission_type'))

    # update_submission()
    def test_update_submission(self, m):
        register_uris({'course': ['update_submission', 'get_submission']}, m)

        assignment_id = 1
        user_id = 1
        submission = self.course.update_submission(
            assignment_id,
            user_id,
            submission={'excuse': True}
        )

        self.assertIsInstance(submission, Submission)
        self.assertTrue(hasattr(submission, 'excused'))

    # list_gradeable_students()
    def test_list_gradeable_students(self, m):
        register_uris({'course': ['list_gradeable_students']}, m)

        assignment_id = 1
        students = self.course.list_gradeable_students(assignment_id)
        student_list = [student for student in students]

        self.assertEqual(len(student_list), 2)
        self.assertIsInstance(student_list[0], UserDisplay)

    # mark_submission_as_read
    def test_mark_submission_as_read(self, m):
        register_uris({'course': ['mark_submission_as_read']}, m)

        submission_id = 1
        user_id = 1
        submission = self.course.mark_submission_as_read(submission_id, user_id)

        self.assertTrue(submission)

    # mark_submission_as_unread
    def test_mark_submission_as_unread(self, m):
        register_uris({'course': ['mark_submission_as_unread']}, m)

        submission_id = 1
        user_id = 1
        submission = self.course.mark_submission_as_unread(submission_id, user_id)

        self.assertTrue(submission)

    # list_external_feeds()
    def test_list_external_feeds(self, m):
        register_uris({'course': ['list_external_feeds']}, m)

        feeds = self.course.list_external_feeds()
        feed_list = [feed for feed in feeds]
        self.assertEqual(len(feed_list), 2)
        self.assertTrue(hasattr(feed_list[0], 'url'))
        self.assertIsInstance(feed_list[0], ExternalFeed)

    # create_external_feed()
    def test_create_external_feed(self, m):
        register_uris({'course': ['create_external_feed']}, m)

        url_str = "http://example.com/myblog.rss"
        response = self.course.create_external_feed(url=url_str)
        self.assertIsInstance(response, ExternalFeed)

    # delete_external_feed()
    def test_delete_external_feed(self, m):
        register_uris({'course': ['delete_external_feed']}, m)

        ef_id = 1
        deleted_ef = self.course.delete_external_feed(ef_id)

        self.assertIsInstance(deleted_ef, ExternalFeed)
        self.assertTrue(hasattr(deleted_ef, 'url'))
        self.assertEqual(deleted_ef.display_name, "My Blog")

    # list_files()
    def test_course_files(self, m):
        register_uris({'course': ['list_course_files', 'list_course_files2']}, m)

        files = self.course.list_files()
        file_list = [file for file in files]
        self.assertEqual(len(file_list), 4)
        self.assertIsInstance(file_list[0], File)

    # get_folder()
    def test_get_folder(self, m):
        register_uris({'course': ['get_folder']}, m)

        folder = self.course.get_folder(1)
        self.assertEqual(folder.name, "Folder 1")
        self.assertIsInstance(folder, Folder)

    # list_folders()
    def test_list_folders(self, m):
        register_uris({'course': ['list_folders']}, m)

        folders = self.course.list_folders()
        folder_list = [folder for folder in folders]
        self.assertEqual(len(folder_list), 2)
        self.assertIsInstance(folder_list[0], Folder)

    # create_folder()
    def test_create_folder(self, m):
        register_uris({'course': ['create_folder']}, m)

        name_str = "Test String"
        response = self.course.create_folder(name=name_str)
        self.assertIsInstance(response, Folder)

    # list_tabs()
    def test_list_tabs(self, m):
        register_uris({'course': ['list_tabs']}, m)

        tabs = self.course.list_tabs()
        tab_list = [tab for tab in tabs]
        self.assertEqual(len(tab_list), 2)
        self.assertIsInstance(tab_list[0], Tab)

    # update_tab()
    def test_update_tab(self, m):
        register_uris({'course': ['update_tab']}, m)

        tab_id = "pages"
        new_position = 3
        tab = self.course.update_tab(tab_id, position=new_position)

        self.assertIsInstance(tab, Tab)
        self.assertEqual(tab.position, 3)


@requests_mock.Mocker()
class TestCourseNickname(unittest.TestCase):

    @classmethod
    def setUp(self):
        self.canvas = Canvas(settings.BASE_URL, settings.API_KEY)

        with requests_mock.Mocker() as m:
            register_uris({'user': ['course_nickname']}, m)
            self.nickname = self.canvas.get_course_nickname(1)

    # __str__()
    def test__str__(self, m):
        string = str(self.nickname)
        self.assertIsInstance(string, str)

    # remove()
    def test_remove(self, m):
        register_uris({'user': ['remove_nickname']}, m)

        deleted_nick = self.nickname.remove()

        self.assertIsInstance(deleted_nick, CourseNickname)
        self.assertTrue(hasattr(deleted_nick, 'nickname'))<|MERGE_RESOLUTION|>--- conflicted
+++ resolved
@@ -18,13 +18,10 @@
 from canvasapi.module import Module
 from canvasapi.quiz import Quiz
 from canvasapi.section import Section
-<<<<<<< HEAD
 from canvasapi.tab import Tab
 from canvasapi.user import User
-=======
 from canvasapi.submission import Submission
-from canvasapi.user import User, UserDisplay
->>>>>>> 4c0f5742
+from canvasapi.user import UserDisplay
 from tests import settings
 from tests.util import register_uris
 
