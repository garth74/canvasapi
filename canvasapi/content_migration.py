from __future__ import absolute_import, division, print_function, unicode_literals

from six import python_2_unicode_compatible

from canvasapi.canvas_object import CanvasObject
from canvasapi.paginated_list import PaginatedList
from canvasapi.util import combine_kwargs, obj_or_id


@python_2_unicode_compatible
class ContentMigration(CanvasObject):
    def __str__(self):
        return "{} {}".format(self.migration_type_title, self.id)

    @property
    def _parent_id(self):
        """
        Return the id of the account, course, group, or user that spawned
        this content migration.

        :rtype: int
        """
        if hasattr(self, 'course_id'):
            return self.course_id
        elif hasattr(self, 'group_id'):
            return self.group_id
        elif hasattr(self, 'account_id'):
            return self.account_id
        elif hasattr(self, 'user_id'):
            return self.user_id
        else:
            raise ValueError(
                "Content Migration does not have an account_id, course_id, group_id or user_id")

    @property
    def _parent_type(self):
        """
        Return whether the content migration was spawned from a course or group.

        :rtype: str
        """
        if hasattr(self, 'course_id'):
            return 'course'
        elif hasattr(self, 'group_id'):
            return 'group'
        elif hasattr(self, 'account_id'):
            return 'account'
        elif hasattr(self, 'user_id'):
            return 'user'
        else:
            raise ValueError(
                "Content Migration does not have an account_id, course_id, group_id or user_id")

    def get_migration_issue(self, migration_issue, **kwargs):
        """
        List a single issue for this content migration.

        :calls: `GET
            /api/v1/accounts/:account_id/content_migrations/:content_migration_id/migration_issues
            <https://canvas.instructure.com/doc/api/content_migrations.html#method.migration_issues.show>`_

            or `GET
            /api/v1/courses/:course_id/content_migrations/:content_migration_id/migration_issues
            <https://canvas.instructure.com/doc/api/content_migrations.html#method.migration_issues.show>`_

            or `GET
            /api/v1/groups/:group_id/content_migrations/:content_migration_id/migration_issues
            <https://canvas.instructure.com/doc/api/content_migrations.html#method.migration_issues.show>`_

            or `GET
            /api/v1/users/:user_id/content_migrations/:content_migration_id/migration_issues
            <https://canvas.instructure.com/doc/api/content_migrations.html#method.migration_issues.show>`_
<<<<<<< HEAD
=======

        :param migration_issue: The object or ID of the issue to retrieve.
        :type migration_issue: int, str or :class:`canvasapi.content_migration.ContentMigration`
>>>>>>> b7e1547c

        :rtype: :class:`canvasapi.content_migration.MigrationIssue`
        """
        from canvasapi.content_migration import MigrationIssue

        migration_issue_id = obj_or_id(migration_issue, "migration_issue", (MigrationIssue,))

        response = self._requester.request(
            'GET',
            '{}s/{}/content_migrations/{}/migration_issues/{}'.format(
                self._parent_type,
                self._parent_id,
                self.id,
                migration_issue_id),
            _kwargs=combine_kwargs(**kwargs)
        )

        response_json = response.json()
        response_json.update({
            'context_type': self._parent_type,
            'context_id': self._parent_id,
            'content_migration_id': self.id})

        return MigrationIssue(self._requester, response_json)

    def get_migration_issues(self, **kwargs):
        """
        List issues for this content migration

        :calls:
            `GET
            /api/v1/accounts/:account_id/content_migrations/:content_migration_id/migration_issues/:id
            <https://canvas.instructure.com/doc/api/content_migrations.html#method.migration_issues.index>`_

            or `GET
            /api/v1/courses/:course_id/content_migrations/:content_migration_id/migration_issues/:id
            <https://canvas.instructure.com/doc/api/content_migrations.html#method.migration_issues.index>`_

            or `GET
            /api/v1/groups/:group_id/content_migrations/:content_migration_id/migration_issues/:id
            <https://canvas.instructure.com/doc/api/content_migrations.html#method.migration_issues.index>`_

            or `GET
            /api/v1/users/:user_id/content_migrations/:content_migration_id/migration_issues/:id
            <https://canvas.instructure.com/doc/api/content_migrations.html#method.migration_issues.index>`_

        :rtype: :class:`canvasapi.content_migration.MigrationIssue`
        """
        from canvasapi.content_migration import MigrationIssue

        return PaginatedList(
            MigrationIssue,
            self._requester,
            'GET',
            '{}s/{}/content_migrations/{}/migration_issues/'.format(
                self._parent_type,
                self._parent_id, self.id),
            {'context_type': self._parent_type,
             'context_id': self._parent_id,
             'content_migration_id': self.id},
            _kwargs=combine_kwargs(**kwargs)
        )

    def get_parent(self, **kwargs):
        """
        Return the object that spawned this content migration.

        :rtype: :class:`canvasapi.group.Account`,
            or :class:`canvasapi.course.Course`,
            or :class:`canvasapi.course.Group`,
            or :class:`canvasapi.course.User`
        """
        from canvasapi.group import Group
        from canvasapi.course import Course
        from canvasapi.account import Account
        from canvasapi.user import User

        response = self._requester.request(
            'GET',
            '{}s/{}'.format(self._parent_type, self._parent_id),
            _kwargs=combine_kwargs(**kwargs)
        )

        if self._parent_type == 'group':
            return Group(self._requester, response.json())
        elif self._parent_type == 'course':
            return Course(self._requester, response.json())
        elif self._parent_type == 'account':
            return Account(self._requester, response.json())
        elif self._parent_type == 'user':
            return User(self._requester, response.json())

    def get_progress(self, **kwargs):
        """
        Get the progress of the current content migration.

        :calls: `GET /api/v1/progress/:id
            <https://canvas.instructure.com/doc/api/progress.html#method.progress.show>`_

        :rtype: :class:`canvasapi.progress.Progress`
        """

        from canvasapi.progress import Progress

        progress_id = self.progress_url.split("/")[-1]

        response = self._requester.request(
            'GET',
            'progress/{}'.format(progress_id),
            _kwargs=combine_kwargs(**kwargs)
        )
        return Progress(self._requester, response.json())

    def update(self, **kwargs):
        """
        Update an existing content migration.

        :calls: `PUT /api/v1/accounts/:account_id/content_migrations/:id
            <https://canvas.instructure.com/doc/api/content_migrations.html#method.content_migrations.update>`_

            or `PUT /api/v1/courses/:course_id/content_migrations/:id
            <https://canvas.instructure.com/doc/api/content_migrations.html#method.content_migrations.update>`_

            or `PUT /api/v1/groups/:group_id/content_migrations/:id
            <https://canvas.instructure.com/doc/api/content_migrations.html#method.content_migrations.update>`_

            or `PUT /api/v1/users/:user_id/content_migrations/:id
            <https://canvas.instructure.com/doc/api/content_migrations.html#method.content_migrations.update>`_

        :returns: True if the migration was updated, False otherwise.
        :rtype: bool
        """
        response = self._requester.request(
            'PUT',
            '{}s/{}/content_migrations/{}'.format(self._parent_type, self._parent_id, self.id),
            _kwargs=combine_kwargs(**kwargs)
        )

        if 'migration_type' in response.json():
            super(ContentMigration, self).set_attributes(response.json())
            return True
        else:
            return False


@python_2_unicode_compatible
class MigrationIssue(CanvasObject):
    def __str__(self):
        return "{}: {}".format(self.id, self.description)

    def update(self, **kwargs):
        """
        Update an existing migration issue.

        :calls: `PUT
            /api/v1/accounts/:account_id/content_migrations/:content_migration_id/migration_issues/:id
            <https://canvas.instructure.com/doc/api/content_migrations.html#method.migration_issues.update>`_
            or `PUT
            /api/v1/courses/:course_id/content_migrations/:content_migration_id/migration_issues/:id
            <https://canvas.instructure.com/doc/api/content_migrations.html#method.migration_issues.update>`_
            or `PUT
            /api/v1/groups/:group_id/content_migrations/:content_migration_id/migration_issues/:id
            <https://canvas.instructure.com/doc/api/content_migrations.html#method.migration_issues.update>`_
            or `PUT
            /api/v1/users/:user_id/content_migrations/:content_migration_id/migration_issues/:id
            <https://canvas.instructure.com/doc/api/content_migrations.html#method.migration_issues.update>`_

        :returns: True if the issue was updated, False otherwise.
        :rtype: bool
        """
        response = self._requester.request(
            'PUT',
            '{}s/{}/content_migrations/{}/migration_issues/{}'.format(
                self.context_type,
                self.context_id,
                self.content_migration_id,
                self.id),
            _kwargs=combine_kwargs(**kwargs)
        )

        if 'workflow_state' in response.json():
            super(MigrationIssue, self).set_attributes(response.json())
            return True
        else:
            return False


@python_2_unicode_compatible
class Migrator(CanvasObject):
    def __str__(self):
        return "{}".format(self.type)<|MERGE_RESOLUTION|>--- conflicted
+++ resolved
@@ -70,12 +70,9 @@
             or `GET
             /api/v1/users/:user_id/content_migrations/:content_migration_id/migration_issues
             <https://canvas.instructure.com/doc/api/content_migrations.html#method.migration_issues.show>`_
-<<<<<<< HEAD
-=======
 
         :param migration_issue: The object or ID of the issue to retrieve.
         :type migration_issue: int, str or :class:`canvasapi.content_migration.ContentMigration`
->>>>>>> b7e1547c
 
         :rtype: :class:`canvasapi.content_migration.MigrationIssue`
         """
