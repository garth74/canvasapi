--- conflicted
+++ resolved
@@ -799,49 +799,6 @@
             _kwargs=combine_kwargs(**kwargs)
         )
 
-<<<<<<< HEAD
-    def get_open_poll_sessions(self, **kwargs):
-        """
-        Returns a paginated list of all opened poll sessions available to the current user.
-
-        :calls: `GET /api/v1/poll_sessions/opened \
-        <https://canvas.instructure.com/doc/api/poll_sessions.html#method.polling/poll_sessions.opened>`_
-
-        :rtype: :class:`canvasapi.paginated_list.PaginatedList` of
-            :class:`canvasapi.poll_session.PollSession`
-        """
-        from canvasapi.poll_session import PollSession
-
-        return PaginatedList(
-            PollSession,
-            self._requester,
-            'GET',
-            'poll_sessions/opened',
-            _root='poll_sessions',
-            _kwargs=combine_kwargs(**kwargs)
-        )
-
-    def get_closed_poll_sessions(self, **kwargs):
-        """
-        Returns a paginated list of all closed poll sessions available to the current user.
-
-        :calls: `GET /api/v1/poll_sessions/closed \
-        <https://canvas.instructure.com/doc/api/poll_sessions.html#method.polling/poll_sessions.closed>`_
-
-        :rtype: :class:`canvasapi.paginated_list.PaginatedList` of
-            :class:`canvasapi.poll_session.PollSession`
-        """
-        from canvasapi.poll_session import PollSession
-
-        return PaginatedList(
-            PollSession,
-            self._requester,
-            'GET',
-            'poll_sessions/closed',
-            _root='poll_sessions',
-            _kwargs=combine_kwargs(**kwargs)
-        )
-=======
     def get_content_exports(self, **kwargs):
         """
         Return a paginated list of the past and pending content export jobs for a user.
@@ -915,7 +872,48 @@
             _kwargs=combine_kwargs(**kwargs)
         )
         return ContentExport(self._requester, response.json())
->>>>>>> 66f5b86d
+
+    def get_open_poll_sessions(self, **kwargs):
+        """
+        Returns a paginated list of all opened poll sessions available to the current user.
+
+        :calls: `GET /api/v1/poll_sessions/opened \
+        <https://canvas.instructure.com/doc/api/poll_sessions.html#method.polling/poll_sessions.opened>`_
+
+        :rtype: :class:`canvasapi.paginated_list.PaginatedList` of
+            :class:`canvasapi.poll_session.PollSession`
+        """
+        from canvasapi.poll_session import PollSession
+
+        return PaginatedList(
+            PollSession,
+            self._requester,
+            'GET',
+            'poll_sessions/opened',
+            _root='poll_sessions',
+            _kwargs=combine_kwargs(**kwargs)
+        )
+
+    def get_closed_poll_sessions(self, **kwargs):
+        """
+        Returns a paginated list of all closed poll sessions available to the current user.
+
+        :calls: `GET /api/v1/poll_sessions/closed \
+        <https://canvas.instructure.com/doc/api/poll_sessions.html#method.polling/poll_sessions.closed>`_
+
+        :rtype: :class:`canvasapi.paginated_list.PaginatedList` of
+            :class:`canvasapi.poll_session.PollSession`
+        """
+        from canvasapi.poll_session import PollSession
+
+        return PaginatedList(
+            PollSession,
+            self._requester,
+            'GET',
+            'poll_sessions/closed',
+            _root='poll_sessions',
+            _kwargs=combine_kwargs(**kwargs)
+        )
 
 
 @python_2_unicode_compatible
