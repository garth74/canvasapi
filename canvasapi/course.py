--- conflicted
+++ resolved
@@ -2351,7 +2351,6 @@
             kwargs=combine_kwargs(**kwargs)
         )
 
-<<<<<<< HEAD
     def import_outcome(self, attachment, **kwargs):
         """
         Import outcome into canvas.
@@ -2409,7 +2408,7 @@
         response_json.update({'course_id': self.id})
 
         return OutcomeImport(self._requester, response_json)
-=======
+
     def get_epub_export(self, epub, **kwargs):
         """
         Get information about a single epub export.
@@ -2450,7 +2449,6 @@
         )
 
         return CourseEpubExport(self._requester, response.json())
->>>>>>> f5e89812
 
     def get_grading_periods(self, **kwargs):
         """
