from __future__ import absolute_import, division, print_function, unicode_literals

import warnings

from six import python_2_unicode_compatible, text_type, string_types

from canvasapi.blueprint import BlueprintSubscription
from canvasapi.canvas_object import CanvasObject
from canvasapi.discussion_topic import DiscussionTopic
from canvasapi.grading_standard import GradingStandard
from canvasapi.exceptions import RequiredFieldMissing
from canvasapi.folder import Folder
from canvasapi.outcome_import import OutcomeImport
from canvasapi.page import Page
from canvasapi.paginated_list import PaginatedList
from canvasapi.progress import Progress
from canvasapi.quiz import QuizExtension
from canvasapi.tab import Tab
from canvasapi.submission import Submission
from canvasapi.upload import Uploader
from canvasapi.util import combine_kwargs, is_multivalued, file_or_path, obj_or_id
from canvasapi.rubric import Rubric

warnings.simplefilter('always', DeprecationWarning)


@python_2_unicode_compatible
class Course(CanvasObject):

    def __str__(self):
        return '{} {} ({})'.format(self.course_code, self.name, self.id)

    def conclude(self):
        """
        Mark this course as concluded.

        :calls: `DELETE /api/v1/courses/:id \
        <https://canvas.instructure.com/doc/api/courses.html#method.courses.destroy>`_

        :returns: True if the course was concluded, False otherwise.
        :rtype: bool
        """
        response = self._requester.request(
            'DELETE',
            'courses/{}'.format(self.id),
            event="conclude"
        )

        return response.json().get('conclude')

    def create_assignment_overrides(self, assignment_overrides, **kwargs):
        """
        Create the specified overrides for each assignment.

        :calls: `POST /api/v1/courses/:course_id/assignments/overrides \
        <https://canvas.instructure.com/doc/api/assignments.html#method.assignment_overrides.batch_create>`_

        :param assignment_overrides: Attributes for the new assignment overrides.
        :type assignment_overrides: list

        :rtype: :class:`canvasapi.paginated_list.PaginatedList` of
            :class:`canvasapi.assignment.AssignmentOverride`
        """
        from canvasapi.assignment import AssignmentOverride

        kwargs['assignment_overrides'] = assignment_overrides

        return PaginatedList(
            AssignmentOverride,
            self._requester,
            'POST',
            'courses/{}/assignments/overrides'.format(self.id),
            {'course_id': self.id},
            _kwargs=combine_kwargs(**kwargs)
        )

    def delete(self):
        """
        Permanently delete this course.

        :calls: `DELETE /api/v1/courses/:id \
        <https://canvas.instructure.com/doc/api/courses.html#method.courses.destroy>`_

        :returns: True if the course was deleted, False otherwise.
        :rtype: bool
        """
        response = self._requester.request(
            'DELETE',
            'courses/{}'.format(self.id),
            event="delete"
        )
        return response.json().get('delete')

    def update(self, **kwargs):
        """
        Update this course.

        :calls: `PUT /api/v1/courses/:id \
        <https://canvas.instructure.com/doc/api/courses.html#method.courses.update>`_

        :returns: True if the course was updated, False otherwise.
        :rtype: bool
        """
        response = self._requester.request(
            'PUT',
            'courses/{}'.format(self.id),
            _kwargs=combine_kwargs(**kwargs)
        )

        if response.json().get('name'):
            super(Course, self).set_attributes(response.json())

        return response.json().get('name')

    def update_assignment_overrides(self, assignment_overrides, **kwargs):
        """
        Update a list of specified overrides for each assignment.

        Note: All current overridden values must be supplied if they are to be retained.

        :calls: `PUT /api/v1/courses/:course_id/assignments/overrides \
        <https://canvas.instructure.com/doc/api/assignments.html#method.assignment_overrides.batch_update>`_

        :param assignment_overrides: Attributes for the updated assignment overrides.
        :type assignment_overrides: list

        :rtype: :class:`canvasapi.paginated_list.PaginatedList` of
            :class:`canvasapi.assignment.AssignmentOverride`
        """
        from canvasapi.assignment import AssignmentOverride

        kwargs['assignment_overrides'] = assignment_overrides

        return PaginatedList(
            AssignmentOverride,
            self._requester,
            'PUT',
            'courses/{}/assignments/overrides'.format(self.id),
            {'course_id': self.id},
            _kwargs=combine_kwargs(**kwargs)
        )

    def get_user(self, user, user_id_type=None):
        """
        Retrieve a user by their ID. `user_id_type` denotes which endpoint to try as there are
        several different ids that can pull the same user record from Canvas.

        :calls: `GET /api/v1/courses/:course_id/users/:id \
        <https://canvas.instructure.com/doc/api/courses.html#method.courses.user>`_

        :param user: The object or ID of the user to retrieve.
        :type user: :class:`canvasapi.user.User` or int
        :param user_id_type: The type of the ID to search for.
        :type user_id_type: str

        :rtype: :class:`canvasapi.user.User`
        """
        from canvasapi.user import User

        if user_id_type:
            uri = 'courses/{}/users/{}:{}'.format(self.id, user_id_type, user)
        else:
            user_id = obj_or_id(user, "user", (User,))
            uri = 'courses/{}/users/{}'.format(self.id, user_id)

        response = self._requester.request(
            'GET',
            uri
        )
        return User(self._requester, response.json())

    def get_users(self, **kwargs):
        """
        List all users in a course.

        :calls: `GET /api/v1/courses/:course_id/search_users \
        <https://canvas.instructure.com/doc/api/courses.html#method.courses.users>`_

        :rtype: :class:`canvasapi.paginated_list.PaginatedList` of
            :class:`canvasapi.user.User`
        """
        from canvasapi.user import User

        return PaginatedList(
            User,
            self._requester,
            'GET',
            'courses/{}/search_users'.format(self.id),
            _kwargs=combine_kwargs(**kwargs)
        )

    def enroll_user(self, user, enrollment_type, **kwargs):
        """
        Create a new user enrollment for a course or a section.

        :calls: `POST /api/v1/courses/:course_id/enrollments \
        <https://canvas.instructure.com/doc/api/enrollments.html#method.enrollments_api.create>`_

        :param user: The object or ID of the user to enroll in this course.
        :type user: :class:`canvasapi.user.User` or int
        :param enrollment_type: The type of enrollment.
        :type enrollment_type: str
        :rtype: :class:`canvasapi.enrollment.Enrollment`
        """
        from canvasapi.enrollment import Enrollment
        from canvasapi.user import User

        kwargs['enrollment[user_id]'] = obj_or_id(user, "user", (User,))
        kwargs['enrollment[type]'] = enrollment_type

        response = self._requester.request(
            'POST',
            'courses/{}/enrollments'.format(self.id),
            _kwargs=combine_kwargs(**kwargs)
        )

        return Enrollment(self._requester, response.json())

    def get_recent_students(self):
        """
        Return a list of students in the course ordered by how recently they
        have logged in.

        :calls: `GET /api/v1/courses/:course_id/recent_students \
        <https://canvas.instructure.com/doc/api/courses.html#method.courses.recent_students>`_

        :rtype: :class:`canvasapi.paginated_list.PaginatedList` of
            :class:`canvasapi.user.User`
        """
        from canvasapi.user import User

        return PaginatedList(
            User,
            self._requester,
            'GET',
            'courses/{}/recent_students'.format(self.id)
        )

    def preview_html(self, html):
        """
        Preview HTML content processed for this course.

        :calls: `POST /api/v1/courses/:course_id/preview_html \
        <https://canvas.instructure.com/doc/api/courses.html#method.courses.preview_html>`_

        :param html: The HTML code to preview.
        :type html: str
        :rtype: str
        """
        response = self._requester.request(
            'POST',
            'courses/{}/preview_html'.format(self.id),
            html=html
        )
        return response.json().get('html', '')

    def get_settings(self):
        """
        Returns this course's settings.

        :calls: `GET /api/v1/courses/:course_id/settings \
        <https://canvas.instructure.com/doc/api/courses.html#method.courses.settings>`_

        :rtype: dict
        """
        response = self._requester.request(
            'GET',
            'courses/{}/settings'.format(self.id)
        )
        return response.json()

    def update_settings(self, **kwargs):
        """
        Update a course's settings.

        :calls: `PUT /api/v1/courses/:course_id/settings \
        <https://canvas.instructure.com/doc/api/courses.html#method.courses.update_settings>`_

        :rtype: dict
        """
        response = self._requester.request(
            'PUT',
            'courses/{}/settings'.format(self.id),
            **kwargs
        )
        return response.json()

    def upload(self, file, **kwargs):
        """
        Upload a file to this course.

        :calls: `POST /api/v1/courses/:course_id/files \
        <https://canvas.instructure.com/doc/api/courses.html#method.courses.create_file>`_

        :param file: The file or path of the file to upload.
        :type file: file or str
        :returns: True if the file uploaded successfully, False otherwise, \
                    and the JSON response from the API.
        :rtype: tuple
        """
        return Uploader(
            self._requester,
            'courses/{}/files'.format(self.id),
            file,
            **kwargs
        ).start()

    def reset(self):
        """
        Delete the current course and create a new equivalent course
        with no content, but all sections and users moved over.

        :calls: `POST /api/v1/courses/:course_id/reset_content \
        <https://canvas.instructure.com/doc/api/courses.html#method.courses.reset_content>`_

        :rtype: :class:`canvasapi.course.Course`
        """
        response = self._requester.request(
            'POST',
            'courses/{}/reset_content'.format(self.id),
        )
        return Course(self._requester, response.json())

    def get_enrollments(self, **kwargs):
        """
        List all of the enrollments in this course.

        :calls: `GET /api/v1/courses/:course_id/enrollments \
        <https://canvas.instructure.com/doc/api/enrollments.html#method.enrollments_api.index>`_

        :rtype: :class:`canvasapi.paginated_list.PaginatedList` of
            :class:`canvasapi.enrollment.Enrollment`
        """
        from canvasapi.enrollment import Enrollment
        return PaginatedList(
            Enrollment,
            self._requester,
            'GET',
            'courses/{}/enrollments'.format(self.id),
            _kwargs=combine_kwargs(**kwargs)
        )

    def get_assignment(self, assignment, **kwargs):
        """
        Return the assignment with the given ID.

        :calls: `GET /api/v1/courses/:course_id/assignments/:id \
        <https://canvas.instructure.com/doc/api/assignments.html#method.assignments_api.show>`_

        :param assignment: The object or ID of the assignment to retrieve.
        :type assignment: :class:`canvasapi.assignment.Assignment` or int

        :rtype: :class:`canvasapi.assignment.Assignment`
        """
        from canvasapi.assignment import Assignment

        assignment_id = obj_or_id(assignment, "assignment", (Assignment,))

        response = self._requester.request(
            'GET',
            'courses/{}/assignments/{}'.format(self.id, assignment_id),
            _kwargs=combine_kwargs(**kwargs)
        )
        return Assignment(self._requester, response.json())

    def get_assignment_overrides(self, assignment_overrides, **kwargs):
        """
        List the specified overrides in this course, providing they target
            sections/groups/students visible to the current user.

        :calls: `GET /api/v1/courses/:course_id/assignments/overrides \
        <https://canvas.instructure.com/doc/api/assignments.html#method.assignment_overrides.batch_retrieve>`_

        :rtype: :class:`canvasapi.paginated_list.PaginatedList` of
            :class:`canvasapi.assignment.AssignmentOverride`
        """
        from canvasapi.assignment import AssignmentOverride

        kwargs['assignment_overrides'] = assignment_overrides

        return PaginatedList(
            AssignmentOverride,
            self._requester,
            'GET',
            'courses/{}/assignments/overrides'.format(self.id),
            {'course_id': self.id},
            _kwargs=combine_kwargs(**kwargs)
        )

    def get_assignments(self, **kwargs):
        """
        List all of the assignments in this course.

        :calls: `GET /api/v1/courses/:course_id/assignments \
        <https://canvas.instructure.com/doc/api/assignments.html#method.assignments_api.index>`_

        :rtype: :class:`canvasapi.paginated_list.PaginatedList` of
            :class:`canvasapi.assignment.Assignment`
        """
        from canvasapi.assignment import Assignment

        return PaginatedList(
            Assignment,
            self._requester,
            'GET',
            'courses/{}/assignments'.format(self.id),
            _kwargs=combine_kwargs(**kwargs)
        )

    def create_assignment(self, assignment, **kwargs):
        """
        Create a new assignment for this course.

        Note: The assignment is created in the active state.

        :calls: `POST /api/v1/courses/:course_id/assignments \
        <https://canvas.instructure.com/doc/api/assignments.html#method.assignments_api.create>`_

        :param assignment: The attributes of the assignment
        :type assignment: dict
        :rtype: :class:`canvasapi.assignment.Assignment`
        """
        from canvasapi.assignment import Assignment

        if isinstance(assignment, dict) and 'name' in assignment:
            kwargs['assignment'] = assignment
        else:
            raise RequiredFieldMissing("Dictionary with key 'name' is required.")

        response = self._requester.request(
            'POST',
            'courses/{}/assignments'.format(self.id),
            _kwargs=combine_kwargs(**kwargs)
        )

        return Assignment(self._requester, response.json())

    def get_quizzes(self, **kwargs):
        """
        Return a list of quizzes belonging to this course.

        :calls: `GET /api/v1/courses/:course_id/quizzes \
        <https://canvas.instructure.com/doc/api/quizzes.html#method.quizzes/quizzes_api.index>`_

        :rtype: :class:`canvasapi.paginated_list.PaginatedList` of
            :class:`canvasapi.quiz.Quiz`
        """
        from canvasapi.quiz import Quiz
        return PaginatedList(
            Quiz,
            self._requester,
            'GET',
            'courses/{}/quizzes'.format(self.id),
            {'course_id': self.id},
            _kwargs=combine_kwargs(**kwargs)
        )

    def get_quiz(self, quiz):
        """
        Return the quiz with the given id.

        :calls: `GET /api/v1/courses/:course_id/quizzes/:id \
        <https://canvas.instructure.com/doc/api/quizzes.html#method.quizzes/quizzes_api.show>`_

        :param quiz: The object or ID of the quiz to retrieve.
        :type quiz: :class:`canvasapi.quiz.Quiz` or int

        :rtype: :class:`canvasapi.quiz.Quiz`
        """
        from canvasapi.quiz import Quiz

        quiz_id = obj_or_id(quiz, "quiz", (Quiz,))

        response = self._requester.request(
            'GET',
            'courses/{}/quizzes/{}'.format(self.id, quiz_id)
        )
        quiz_json = response.json()
        quiz_json.update({'course_id': self.id})

        return Quiz(self._requester, quiz_json)

    def create_quiz(self, quiz, **kwargs):
        """
        Create a new quiz in this course.

        :calls: `POST /api/v1/courses/:course_id/quizzes \
        <https://canvas.instructure.com/doc/api/quizzes.html#method.quizzes/quizzes_api.create>`_

        :param quiz: The attributes for the quiz.
        :type quiz: dict
        :rtype: :class:`canvasapi.quiz.Quiz`
        """
        from canvasapi.quiz import Quiz

        if isinstance(quiz, dict) and 'title' in quiz:
            kwargs['quiz'] = quiz
        else:
            raise RequiredFieldMissing("Dictionary with key 'title' is required.")

        response = self._requester.request(
            'POST',
            'courses/{}/quizzes'.format(self.id),
            _kwargs=combine_kwargs(**kwargs)
        )
        quiz_json = response.json()
        quiz_json.update({'course_id': self.id})

        return Quiz(self._requester, quiz_json)

    def get_modules(self, **kwargs):
        """
        Return a list of modules in this course.

        :calls: `GET /api/v1/courses/:course_id/modules \
        <https://canvas.instructure.com/doc/api/modules.html#method.context_modules_api.index>`_

        :rtype: :class:`canvasapi.paginated_list.PaginatedList` of
            :class:`canvasapi.module.Module`
        """
        from canvasapi.module import Module

        return PaginatedList(
            Module,
            self._requester,
            'GET',
            'courses/{}/modules'.format(self.id),
            {'course_id': self.id},
            _kwargs=combine_kwargs(**kwargs)
        )

    def get_module(self, module, **kwargs):
        """
        Retrieve a single module by ID.

        :calls: `GET /api/v1/courses/:course_id/modules/:id \
        <https://canvas.instructure.com/doc/api/modules.html#method.context_modules_api.show>`_

        :param module: The object or ID of the module to retrieve.
        :type module: :class:`canvasapi.module.Module` or int

        :rtype: :class:`canvasapi.module.Module`
        """
        from canvasapi.module import Module

        module_id = obj_or_id(module, "module", (Module,))

        response = self._requester.request(
            'GET',
            'courses/{}/modules/{}'.format(self.id, module_id),
        )
        module_json = response.json()
        module_json.update({'course_id': self.id})

        return Module(self._requester, module_json)

    def create_module(self, module, **kwargs):
        """
        Create a new module.

        :calls: `POST /api/v1/courses/:course_id/modules \
        <https://canvas.instructure.com/doc/api/modules.html#method.context_modules_api.create>`_

        :param module: The attributes for the module.
        :type module: dict
        :returns: The created module.
        :rtype: :class:`canvasapi.module.Module`
        """
        from canvasapi.module import Module

        if isinstance(module, dict) and 'name' in module:
            kwargs['module'] = module
        else:
            raise RequiredFieldMissing("Dictionary with key 'name' is required.")

        response = self._requester.request(
            'POST',
            'courses/{}/modules'.format(self.id),
            _kwargs=combine_kwargs(**kwargs)
        )
        module_json = response.json()
        module_json.update({'course_id': self.id})

        return Module(self._requester, module_json)

    def get_external_tool(self, tool):
        """
        :calls: `GET /api/v1/courses/:course_id/external_tools/:external_tool_id \
        <https://canvas.instructure.com/doc/api/external_tools.html#method.external_tools.show>`_

        :param tool: The object or ID of the tool to retrieve.
        :type tool: :class:`canvasapi.external_tool.ExternalTool` or int

        :rtype: :class:`canvasapi.external_tool.ExternalTool`
        """
        from canvasapi.external_tool import ExternalTool

        tool_id = obj_or_id(tool, "tool", (ExternalTool,))

        response = self._requester.request(
            'GET',
            'courses/{}/external_tools/{}'.format(self.id, tool_id),
        )
        tool_json = response.json()
        tool_json.update({'course_id': self.id})

        return ExternalTool(self._requester, tool_json)

    def get_external_tools(self, **kwargs):
        """
        :calls: `GET /api/v1/courses/:course_id/external_tools \
        <https://canvas.instructure.com/doc/api/external_tools.html#method.external_tools.index>`_

        :rtype: :class:`canvasapi.paginated_list.PaginatedList` of
            :class:`canvasapi.external_tool.ExternalTool`
        """
        from canvasapi.external_tool import ExternalTool

        return PaginatedList(
            ExternalTool,
            self._requester,
            'GET',
            'courses/{}/external_tools'.format(self.id),
            {'course_id': self.id},
            _kwargs=combine_kwargs(**kwargs)
        )

    def get_sections(self, **kwargs):
        """
        List all sections in a course.

        :calls: `GET /api/v1/courses/:course_id/sections \
        <https://canvas.instructure.com/doc/api/sections.html#method.sections.index>`_

        :rtype: :class:`canvasapi.paginated_list.PaginatedList` of
            :class:`canvasapi.section.Section`
        """
        from canvasapi.section import Section

        return PaginatedList(
            Section,
            self._requester,
            'GET',
            'courses/{}/sections'.format(self.id),
            _kwargs=combine_kwargs(**kwargs)
        )

    def get_section(self, section, **kwargs):
        """
        Retrieve a section.

        :calls: `GET /api/v1/courses/:course_id/sections/:id \
        <https://canvas.instructure.com/doc/api/sections.html#method.sections.show>`_

        :param section: The object or ID of the section to retrieve.
        :type section: :class:`canvasapi.section.Section` or int

        :rtype: :class:`canvasapi.section.Section`
        """
        from canvasapi.section import Section

        section_id = obj_or_id(section, "section", (Section,))

        response = self._requester.request(
            'GET',
            'courses/{}/sections/{}'.format(self.id, section_id),
            _kwargs=combine_kwargs(**kwargs)
        )
        return Section(self._requester, response.json())

    def show_front_page(self):
        """
        Retrieve the content of the front page.

        :calls: `GET /api/v1/courses/:course_id/front_page \
        <https://canvas.instructure.com/doc/api/pages.html#method.wiki_pages_api.show_front_page>`_

        :rtype: :class:`canvasapi.course.Course`
        """
        response = self._requester.request(
            'GET',
            'courses/{}/front_page'.format(self.id)
        )
        page_json = response.json()
        page_json.update({'course_id': self.id})

        return Page(self._requester, page_json)

    def edit_front_page(self, **kwargs):
        """
        Update the title or contents of the front page.

        :calls: `PUT /api/v1/courses/:course_id/front_page \
        <https://canvas.instructure.com/doc/api/pages.html#method.wiki_pages_api.update_front_page>`_

        :rtype: :class:`canvasapi.course.Course`
        """
        response = self._requester.request(
            'PUT',
            'courses/{}/front_page'.format(self.id),
            _kwargs=combine_kwargs(**kwargs)
        )
        page_json = response.json()
        page_json.update({'course_id': self.id})

        return Page(self._requester, page_json)

    def get_pages(self, **kwargs):
        """
        List the wiki pages associated with a course.

        :calls: `GET /api/v1/courses/:course_id/pages \
        <https://canvas.instructure.com/doc/api/pages.html#method.wiki_pages_api.index>`_

        :rtype: :class:`canvasapi.paginated_list.PaginatedList` of
            :class:`canvasapi.course.Course`
        """
        return PaginatedList(
            Page,
            self._requester,
            'GET',
            'courses/{}/pages'.format(self.id),
            {'course_id': self.id},
            _kwargs=combine_kwargs(**kwargs)
        )

    def create_page(self, wiki_page, **kwargs):
        """
        Create a new wiki page.

        :calls: `POST /api/v1/courses/:course_id/pages \
        <https://canvas.instructure.com/doc/api/pages.html#method.wiki_pages_api.create>`_

        :param title: The title for the page.
        :type title: dict
        :returns: The created page.
        :rtype: :class:`canvasapi.course.Course`
        """

        if isinstance(wiki_page, dict) and 'title' in wiki_page:
            kwargs['wiki_page'] = wiki_page
        else:
            raise RequiredFieldMissing("Dictionary with key 'title' is required.")

        response = self._requester.request(
            'POST',
            'courses/{}/pages'.format(self.id),
            _kwargs=combine_kwargs(**kwargs)
        )

        page_json = response.json()
        page_json.update({'course_id': self.id})

        return Page(self._requester, page_json)

    def get_page(self, url):
        """
        Retrieve the contents of a wiki page.

        :calls: `GET /api/v1/courses/:course_id/pages/:url \
        <https://canvas.instructure.com/doc/api/pages.html#method.wiki_pages_api.show>`_

        :param url: The url for the page.
        :type url: str
        :returns: The specified page.
        :rtype: :class:`canvasapi.course.Course`
        """

        response = self._requester.request(
            'GET',
            'courses/{}/pages/{}'.format(self.id, url)
        )
        page_json = response.json()
        page_json.update({'course_id': self.id})

        return Page(self._requester, page_json)

    def list_sections(self, **kwargs):
        """
        Returns the list of sections for this course.

        .. warning::
            .. deprecated:: 0.9.0
                Use :func:`canvasapi.course.Course.get_sections` instead.

        :calls: `GET /api/v1/courses/:course_id/sections \
        <https://canvas.instructure.com/doc/api/sections.html#method.sections.index>`_

        :rtype: :class:`canvasapi.paginated_list.PaginatedList` of
            :class:`canvasapi.section.Section`
        """
        warnings.warn(
            "`list_sections` is being deprecated and will be removed in a future version."
            " Use `get_sections` instead",
            DeprecationWarning
        )
        return self.get_sections(**kwargs)

    def create_course_section(self, **kwargs):
        """
        Create a new section for this course.

        :calls: `POST /api/v1/courses/:course_id/sections \
        <https://canvas.instructure.com/doc/api/sections.html#method.sections.create>`_

        :rtype: :class:`canvasapi.course.Section`
        """

        from canvasapi.section import Section
        response = self._requester.request(
            'POST',
            'courses/{}/sections'.format(self.id),
            _kwargs=combine_kwargs(**kwargs)
        )

        return Section(self._requester, response.json())

    def list_groups(self, **kwargs):
        """
        Return list of active groups for the specified course.

        .. warning::
            .. deprecated:: 0.10.0
                Use :func:`canvasapi.course.Course.get_groups` instead.

        :calls: `GET /api/v1/courses/:course_id/groups \
        <https://canvas.instructure.com/doc/api/groups.html#method.groups.context_index>`_

        :rtype: :class:`canvasapi.paginated_list.PaginatedList` of
            :class:`canvasapi.course.Course`
        """
        warnings.warn(
            "`list_groups` is being deprecated and will be removed in a future version."
            " Use `get_groups` instead",
            DeprecationWarning
        )

        return self.get_groups(**kwargs)

    def get_groups(self, **kwargs):
        """
        Return list of active groups for the specified course.

        :calls: `GET /api/v1/courses/:course_id/groups \
        <https://canvas.instructure.com/doc/api/groups.html#method.groups.context_index>`_

        :rtype: :class:`canvasapi.paginated_list.PaginatedList` of
            :class:`canvasapi.course.Course`
        """
        from canvasapi.group import Group
        return PaginatedList(
            Group,
            self._requester,
            'GET',
            'courses/{}/groups'.format(self.id),
            _kwargs=combine_kwargs(**kwargs)
        )

    def create_group_category(self, name, **kwargs):
        """
        Create a group category.

        :calls: `POST /api/v1/courses/:course_id/group_categories \
        <https://canvas.instructure.com/doc/api/group_categories.html#method.group_categories.create>`_

        :param name: Name of the category.
        :type name: str
        :rtype: :class:`canvasapi.group.GroupCategory`
        """
        from canvasapi.group import GroupCategory

        response = self._requester.request(
            'POST',
            'courses/{}/group_categories'.format(self.id),
            name=name,
            _kwargs=combine_kwargs(**kwargs)
        )
        return GroupCategory(self._requester, response.json())

    def list_group_categories(self, **kwargs):
        """
        List group categories for a context.

        .. warning::
            .. deprecated:: 0.10.0
                Use :func:`canvasapi.course.Course.get_group_categories` instead.

        :calls: `GET /api/v1/courses/:course_id/group_categories \
        <https://canvas.instructure.com/doc/api/group_categories.html#method.group_categories.index>`_

        :rtype: :class:`canvasapi.paginated_list.PaginatedList` of
            :class:`canvasapi.group.GroupCategory`
        """
        warnings.warn(
            "`list_group_categories` is being deprecated and will be removed in a future version."
            " Use `get_group_categories` instead",
            DeprecationWarning
        )

        return self.get_group_categories(**kwargs)

    def get_group_categories(self, **kwargs):
        """
        List group categories for a context.

        :calls: `GET /api/v1/courses/:course_id/group_categories \
        <https://canvas.instructure.com/doc/api/group_categories.html#method.group_categories.index>`_

        :rtype: :class:`canvasapi.paginated_list.PaginatedList` of
            :class:`canvasapi.group.GroupCategory`
        """
        from canvasapi.group import GroupCategory

        return PaginatedList(
            GroupCategory,
            self._requester,
            'GET',
            'courses/{}/group_categories'.format(self.id),
            _kwargs=combine_kwargs(**kwargs)
        )

    def get_file(self, file, **kwargs):
        """
        Return the standard attachment json object for a file.

        :calls: `GET /api/v1/courses/:course_id/files/:id \
        <https://canvas.instructure.com/doc/api/files.html#method.files.api_show>`_

        :param file: The object or ID of the file to retrieve.
        :type file: :class:`canvasapi.file.File` or int

        :rtype: :class:`canvasapi.file.File`
        """
        from canvasapi.file import File

        file_id = obj_or_id(file, "file", (File,))

        response = self._requester.request(
            'GET',
            'courses/{}/files/{}'.format(self.id, file_id),
            _kwargs=combine_kwargs(**kwargs)
        )
        return File(self._requester, response.json())

    def get_discussion_topic(self, topic):
        """
        Return data on an individual discussion topic.

        :calls: `GET /api/v1/courses/:course_id/discussion_topics/:topic_id \
        <https://canvas.instructure.com/doc/api/discussion_topics.html#method.discussion_topics_api.show>`_

        :param topic: The object or ID of the discussion topic.
        :type topic: :class:`canvasapi.discussion_topic.DiscussionTopic` or int

        :rtype: :class:`canvasapi.discussion_topic.DiscussionTopic`
        """
        topic_id = obj_or_id(topic, "topic", (DiscussionTopic,))

        response = self._requester.request(
            'GET',
            'courses/{}/discussion_topics/{}'.format(self.id, topic_id)
        )

        response_json = response.json()
        response_json.update({'course_id': self.id})

        return DiscussionTopic(self._requester, response_json)

    def get_full_discussion_topic(self, topic):
        """
        Return a cached structure of the discussion topic.

        :calls: `GET /api/v1/courses/:course_id/discussion_topics/:topic_id/view \
        <https://canvas.instructure.com/doc/api/discussion_topics.html#method.discussion_topics_api.view>`_

        :param topic: The object or ID of the discussion topic.
        :type topic: :class:`canvasapi.discussion_topic.DiscussionTopic` or int

        :rtype: dict
        """
        topic_id = obj_or_id(topic, "topic", (DiscussionTopic,))

        response = self._requester.request(
            'GET',
            'courses/{}/discussion_topics/{}/view'.format(self.id, topic_id),
        )
        return response.json()

    def get_discussion_topics(self, **kwargs):
        """
        Returns the paginated list of discussion topics for this course or group.

        :calls: `GET /api/v1/courses/:course_id/discussion_topics \
        <https://canvas.instructure.com/doc/api/discussion_topics.html#method.discussion_topics.index>`_

        :rtype: :class:`canvasapi.paginated_list.PaginatedList` of
            :class:`canvasapi.discussion_topic.DiscussionTopic`
        """
        return PaginatedList(
            DiscussionTopic,
            self._requester,
            'GET',
            'courses/{}/discussion_topics'.format(self.id),
            {'course_id': self.id},
            _kwargs=combine_kwargs(**kwargs)
        )

    def get_assignment_group(self, assignment_group, **kwargs):
        """
        Retrieve specified assignment group for the specified course.

        :calls: `GET /api/v1/courses/:course_id/assignment_groups/:assignment_group_id \
        <https://canvas.instructure.com/doc/api/assignment_groups.html#method.assignment_groups_api.show>`_

        :param assignment_group: object or ID of assignment group.
        :type assignment_group: :class:`canvasapi.assignment.AssignmentGroup` or int

        :rtype: :class:`canvasapi.assignment.AssignmentGroup`
        """
        from canvasapi.assignment import AssignmentGroup

        assignment_group_id = obj_or_id(assignment_group, "assignment_group", (AssignmentGroup,))

        response = self._requester.request(
            'GET',
            'courses/{}/assignment_groups/{}'.format(self.id, assignment_group_id),
            _kwargs=combine_kwargs(**kwargs)
        )
        response_json = response.json()
        response_json.update({'course_id': self.id})

        return AssignmentGroup(self._requester, response_json)

    def list_assignment_groups(self, **kwargs):
        """
        List assignment groups for the specified course.

        .. warning::
            .. deprecated:: 0.10.0
                Use :func:`canvasapi.course.Course.get_assignment_groups` instead.

        :calls: `GET /api/v1/courses/:course_id/assignment_groups \
        <https://canvas.instructure.com/doc/api/assignment_groups.html#method.assignment_groups.index>`_

        :rtype: :class:`canvasapi.paginated_list.PaginatedList` of
            :class:`canvasapi.assignment.AssignmentGroup`
        """
        warnings.warn(
            "`list_assignment_groups` is being deprecated and will be removed "
            "in a future version. Use `get_assignment_groups` instead",
            DeprecationWarning
        )

        return self.get_assignment_groups(**kwargs)

    def get_assignment_groups(self, **kwargs):
        """
        List assignment groups for the specified course.

        :calls: `GET /api/v1/courses/:course_id/assignment_groups \
        <https://canvas.instructure.com/doc/api/assignment_groups.html#method.assignment_groups.index>`_

        :rtype: :class:`canvasapi.paginated_list.PaginatedList` of
            :class:`canvasapi.assignment.AssignmentGroup`
        """
        from canvasapi.assignment import AssignmentGroup

        return PaginatedList(
            AssignmentGroup,
            self._requester,
            'GET',
            'courses/{}/assignment_groups'.format(self.id),
            {'course_id': self.id},
            _kwargs=combine_kwargs(**kwargs)
        )

    def create_discussion_topic(self, **kwargs):
        """
        Creates a new discussion topic for the course or group.

        :calls: `POST /api/v1/courses/:course_id/discussion_topics \
        <https://canvas.instructure.com/doc/api/discussion_topics.html#method.discussion_topics.create>`_

        :rtype: :class:`canvasapi.discussion_topic.DiscussionTopic`
        """
        response = self._requester.request(
            'POST',
            'courses/{}/discussion_topics'.format(self.id),
            _kwargs=combine_kwargs(**kwargs)
        )

        response_json = response.json()
        response_json.update({'course_id': self.id})

        return DiscussionTopic(self._requester, response_json)

    def reorder_pinned_topics(self, order):
        """
        Puts the pinned discussion topics in the specified order.
        All pinned topics should be included.

        :calls: `POST /api/v1/courses/:course_id/discussion_topics/reorder \
        <https://canvas.instructure.com/doc/api/discussion_topics.html#method.discussion_topics.reorder>`_

        :param order: The ids of the pinned discussion topics in the desired order.
            e.g. [104, 102, 103], (104, 102, 103), or "104,102,103"
        :type order: string or iterable sequence of values

        :rtype: :class:`canvasapi.paginated_list.PaginatedList` of
            :class:`canvasapi.discussion_topic.DiscussionTopic`
        """
        # Convert iterable sequence to comma-separated string
        if is_multivalued(order):
            order = ",".join([text_type(topic_id) for topic_id in order])

        # Check if is a string with commas
        if not isinstance(order, text_type) or "," not in order:
            raise ValueError("Param `order` must be a list, tuple, or string.")

        response = self._requester.request(
            'POST',
            'courses/{}/discussion_topics/reorder'.format(self.id),
            order=order
        )

        return response.json().get('reorder')

    def create_assignment_group(self, **kwargs):
        """
        Create a new assignment group for this course.

        :calls: `POST /api/v1/courses/:course_id/assignment_groups \
        <https://canvas.instructure.com/doc/api/assignment_groups.html#method.assignment_groups_api.create>`_

        :rtype: :class:`canvasapi.assignment.AssignmentGroup`
        """
        from canvasapi.assignment import AssignmentGroup

        response = self._requester.request(
            'POST',
            'courses/{}/assignment_groups'.format(self.id),
            _kwargs=combine_kwargs(**kwargs)
        )
        response_json = response.json()
        response_json.update({'course_id': self.id})

        return AssignmentGroup(self._requester, response_json)

    def create_external_tool(self, name, privacy_level, consumer_key, shared_secret, **kwargs):
        """
        Create an external tool in the current course.

        :calls: `POST /api/v1/courses/:course_id/external_tools \
        <https://canvas.instructure.com/doc/api/external_tools.html#method.external_tools.create>`_

        :param name: The name of the tool
        :type name: str
        :param privacy_level: What information to send to the external
            tool. Options are "anonymous", "name_only", "public"
        :type privacy_level: str
        :param consumer_key: The consumer key for the external tool
        :type consumer_key: str
        :param shared_secret: The shared secret with the external tool
        :type shared_secret: str
        :rtype: :class:`canvasapi.external_tool.ExternalTool`
        """
        from canvasapi.external_tool import ExternalTool

        response = self._requester.request(
            'POST',
            'courses/{}/external_tools'.format(self.id),
            name=name,
            privacy_level=privacy_level,
            consumer_key=consumer_key,
            shared_secret=shared_secret,
            _kwargs=combine_kwargs(**kwargs)
        )
        response_json = response.json()
        response_json.update({'course_id': self.id})

        return ExternalTool(self._requester, response_json)

    def get_course_level_participation_data(self):
        """
        Return page view hits and participation numbers grouped by day through the course's history

        :calls: `GET /api/v1/courses/:course_id/analytics/activity \
        <https://canvas.instructure.com/doc/api/analytics.html#method.analytics_api.course_participation>`_

        :rtype: dict
        """

        response = self._requester.request(
            'GET',
            'courses/{}/analytics/activity'.format(self.id)
        )

        return response.json()

    def get_course_level_assignment_data(self, **kwargs):
        """
        Return a list of assignments for the course sorted by due date

        :calls: `GET /api/v1/courses/:course_id/analytics/assignments \
        <https://canvas.instructure.com/doc/api/analytics.html#method.analytics_api.course_assignments>`_

        :rtype: dict
        """

        response = self._requester.request(
            'GET',
            'courses/{}/analytics/assignments'.format(self.id),
            _kwargs=combine_kwargs(**kwargs)
        )

        return response.json()

    def get_course_level_student_summary_data(self, **kwargs):
        """
        Return a summary of per-user access information for all students in a course

        :calls: `GET /api/v1/courses/:course_id/analytics/student_summaries \
        <https://canvas.instructure.com/doc/api/analytics.html#method.analytics_api.course_student_summaries>`_

        :rtype: dict
        """

        response = self._requester.request(
            'GET',
            'courses/{}/analytics/student_summaries'.format(self.id),
            _kwargs=combine_kwargs(**kwargs)
        )

        return response.json()

    def get_user_in_a_course_level_participation_data(self, user):
        """
        Return page view hits grouped by hour and participation details through course's history

        :calls: `GET /api/v1/courses/:course_id/analytics/users/:student_id/activity \
        <https://canvas.instructure.com/doc/api/analytics.html#method.analytics_api.student_in_course_participation>`_

        :param user: The object or ID of the related user
        :type user: :class:`canvasapi.user.User` or int

        :rtype: dict
        """
        from canvasapi.user import User

        user_id = obj_or_id(user, "user", (User,))

        response = self._requester.request(
            'GET',
            'courses/{}/analytics/users/{}/activity'.format(self.id, user_id)
        )

        return response.json()

    def get_user_in_a_course_level_assignment_data(self, user):
        """
        Return a list of assignments for the course sorted by due date

        :calls: `GET /api/v1/courses/:course_id/analytics/users/:student_id/assignments \
        <https://canvas.instructure.com/doc/api/analytics.html#method.analytics_api.student_in_course_assignments>`_

        :param user: The object or ID of the related user
        :type user: :class:`canvasapi.user.User` or int

        :rtype: dict
        """
        from canvasapi.user import User

        user_id = obj_or_id(user, "user", (User,))

        response = self._requester.request(
            'GET',
            'courses/{}/analytics/users/{}/assignments'.format(self.id, user_id)
        )

        return response.json()

    def get_user_in_a_course_level_messaging_data(self, user):
        """
        Return messaging hits grouped by day through the entire history of the course

        :calls: `GET /api/v1/courses/:course_id/analytics/users/:student_id/communication \
        <https://canvas.instructure.com/doc/api/analytics.html#method.analytics_api.student_in_course_messaging>`_

        :param user: The object or ID of the related user
        :type user: :class:`canvasapi.user.User` or int

        :rtype: dict
        """
        from canvasapi.user import User

        user_id = obj_or_id(user, "user", (User,))

        response = self._requester.request(
            'GET',
            'courses/{}/analytics/users/{}/communication'.format(self.id, user_id)
        )

        return response.json()

    def submit_assignment(self, assignment, submission, **kwargs):
        """
        Makes a submission for an assignment.

        .. warning::
            .. deprecated:: 0.9.0
                Use :func:`canvasapi.assignment.Assignment.submit` instead.

        :calls: `POST /api/v1/courses/:course_id/assignments/:assignment_id/submissions \
        <https://canvas.instructure.com/doc/api/submissions.html#method.submissions.create>`_

        :param assignment: The object or ID of the related assignment
        :type assignment: :class:`canvasapi.assignment.Assignment` or int

        :param submission: The attributes of the submission.
        :type submission: dict

        :rtype: :class:`canvasapi.submission.Submission`
        """
        from canvasapi.assignment import Assignment

        warnings.warn(
            'Course.submit_assignment() is deprecated and will be removed in '
            'the future. Use Assignment.submit() instead.',
            DeprecationWarning
        )

        assignment_id = obj_or_id(assignment, "assignment", (Assignment,))

        assignment = Assignment(
            self._requester,
            {'course_id': self.id, 'id': assignment_id}
        )

        return assignment.submit(submission, **kwargs)

    def list_submissions(self, assignment, **kwargs):
        """
        Get all existing submissions for an assignment.

        .. warning::
            .. deprecated:: 0.9.0
                Use :func:`canvasapi.assignment.Assignment.get_submissions` instead.

        :calls: `GET /api/v1/courses/:course_id/assignments/:assignment_id/submissions  \
        <https://canvas.instructure.com/doc/api/submissions.html#method.submissions_api.index>`_

        :param assignment: The object or ID of the related assignment
        :type assignment: :class:`canvasapi.assignment.Assignment` or int

        :rtype: :class:`canvasapi.paginated_list.PaginatedList` of
            :class:`canvasapi.submission.Submission`
        """
        from canvasapi.assignment import Assignment

        warnings.warn(
            'Course.list_submissions() is deprecated and will be removed in '
            'the future. Use Assignment.get_submissions() instead.',
            DeprecationWarning
        )

        assignment_id = obj_or_id(assignment, "assignment", (Assignment,))

        assignment = Assignment(
            self._requester,
            {'course_id': self.id, 'id': assignment_id}
        )

        return assignment.get_submissions(**kwargs)

    def list_multiple_submissions(self, **kwargs):
        """
        List submissions for multiple assignments.
        Get all existing submissions for a given set of students and assignments.

        .. warning::
            .. deprecated:: 0.10.0
                Use :func:`canvasapi.course.Course.get_multiple_submissions` instead.

        :calls: `GET /api/v1/courses/:course_id/students/submissions \
        <https://canvas.instructure.com/doc/api/submissions.html#method.submissions_api.for_students>`_

        :rtype: :class:`canvasapi.paginated_list.PaginatedList` of
            :class:`canvasapi.submission.Submission`
        """
        warnings.warn(
            "`list_multiple_submissions`"
            " is being deprecated and will be removed in a future version."
            " Use `get_multiple_submissions` instead",
            DeprecationWarning
        )

        return self.get_multiple_submissions(**kwargs)

    def get_multiple_submissions(self, **kwargs):
        """
        List submissions for multiple assignments.
        Get all existing submissions for a given set of students and assignments.

        :calls: `GET /api/v1/courses/:course_id/students/submissions \
        <https://canvas.instructure.com/doc/api/submissions.html#method.submissions_api.for_students>`_

        :rtype: :class:`canvasapi.paginated_list.PaginatedList` of
            :class:`canvasapi.submission.Submission`
        """
        if 'grouped' in kwargs:
            warnings.warn('The `grouped` parameter must be empty. Removing kwarg `grouped`.')
            del kwargs['grouped']

        return PaginatedList(
            Submission,
            self._requester,
            'GET',
            'courses/{}/students/submissions'.format(self.id),
            {'course_id': self.id},
            _kwargs=combine_kwargs(**kwargs)
        )

    def get_submission(self, assignment, user, **kwargs):
        """
        Get a single submission, based on user id.

        .. warning::
            .. deprecated:: 0.9.0
                Use :func:`canvasapi.assignment.Assignment.get_submission` instead.

        :calls: `GET /api/v1/courses/:course_id/assignments/:assignment_id/submissions/:user_id \
        <https://canvas.instructure.com/doc/api/submissions.html#method.submissions_api.show>`_

        :param assignment: The object or ID of the related assignment
        :type assignment: :class:`canvasapi.assignment.Assignment` or int
        :param user: The object or ID of the related user
        :type user: :class:`canvasapi.user.User` or int

        :rtype: :class:`canvasapi.submission.Submission`
        """
        from canvasapi.assignment import Assignment

        warnings.warn(
            '`Course.get_submission()` is deprecated and will be removed in a '
            'future version. Use `Assignment.get_submission()` instead',
            DeprecationWarning
        )

        assignment_id = obj_or_id(assignment, 'assignment', (Assignment,))

        assignment = Assignment(
            self._requester,
            {'course_id': self.id, 'id': assignment_id}
        )

        return assignment.get_submission(user, **kwargs)

    def update_submission(self, assignment, user, **kwargs):
        """
        Comment on and/or update the grading for a student's assignment submission.

        .. warning::
            .. deprecated:: 0.9.0
                Use :func:`canvasapi.submission.Submission.edit` instead.

        :calls: `PUT /api/v1/courses/:course_id/assignments/:assignment_id/submissions/:user_id \
        <https://canvas.instructure.com/doc/api/submissions.html#method.submissions_api.update>`_

        :param assignment: The object or ID of the related assignment
        :type assignment: :class:`canvasapi.assignment.Assignment` or int
        :param user: The object or ID of the related user
        :type user: :class:`canvasapi.user.User` or int

        :rtype: :class:`canvasapi.submission.Submission`
        """
        from canvasapi.assignment import Assignment
        from canvasapi.user import User

        warnings.warn(
            '`Course.update_submission()` is deprecated and will be removed in a '
            'future version. Use `Submission.edit()` instead',
            DeprecationWarning
        )

        assignment_id = obj_or_id(assignment, "assignment", (Assignment,))
        user_id = obj_or_id(user, "user", (User,))

        submission = Submission(self._requester, {
            'course_id': self.id,
            'assignment_id': assignment_id,
            'user_id': user_id,
        })

        return submission.edit(**kwargs)

    def list_gradeable_students(self, assignment, **kwargs):
        """
        List students eligible to submit the assignment.

        .. warning::
            .. deprecated:: 0.9.0
                Use :func:`canvasapi.assignment.Assignment.get_gradeable_students` instead.

        :calls: `GET /api/v1/courses/:course_id/assignments/:assignment_id/gradeable_students  \
        <https://canvas.instructure.com/doc/api/submissions.html#method.submissions_api.gradeable_students>`_

        :param assignment: The object or ID of the related assignment
        :type assignment: :class:`canvasapi.assignment.Assignment` or int

        :rtype: :class:`canvasapi.paginated_list.PaginatedList` of
            :class:`canvasapi.user.UserDisplay`
        """
        from canvasapi.assignment import Assignment

        warnings.warn(
            '`Course.list_gradeable_students()` is deprecated and will be '
            'removed in a future version. Use '
            '`Assignment.get_gradeable_students()` instead.',
            DeprecationWarning
        )

        assignment_id = obj_or_id(assignment, "assignment", (Assignment,))
        assignment = Assignment(
            self._requester,
            {'id': assignment_id, 'course_id': self.id}
        )

        return assignment.get_gradeable_students(**kwargs)

    def mark_submission_as_read(self, assignment, user, **kwargs):
        """
        Mark submission as read. No request fields are necessary.

        .. warning::
            .. deprecated:: 0.9.0
                Use :func:`canvasapi.submission.Submission.mark_read` instead.

        :calls: `PUT
            /api/v1/courses/:course_id/assignments/:assignment_id/submissions/:user_id/read \
            <https://canvas.instructure.com/doc/api/submissions.html#method.submissions_api.mark_submission_read>`_

        :param assignment: The object or ID of the related assignment
        :type assignment: :class:`canvasapi.assignment.Assignment` or int
        :param user: The object or ID of the related user
        :type user: :class:`canvasapi.user.User` or int

        :rtype: `bool`
        """
        from canvasapi.assignment import Assignment
        from canvasapi.user import User

        warnings.warn(
            '`Course.mark_submission_as_read()` is deprecated and will be '
            'removed in a future version. Use `Submission.mark_read()` instead.',
            DeprecationWarning
        )

        assignment_id = obj_or_id(assignment, "assignment", (Assignment,))
        user_id = obj_or_id(user, "user", (User,))

        submission = Submission(self._requester, {
            'course_id': self.id,
            'assignment_id': assignment_id,
            'user_id': user_id
        })
        return submission.mark_read(**kwargs)

    def mark_submission_as_unread(self, assignment, user, **kwargs):
        """
        Mark submission as unread. No request fields are necessary.

        .. warning::
            .. deprecated:: 0.9.0
                Use :func:`canvasapi.submission.Submission.mark_unread` instead.

        :calls: `DELETE
            /api/v1/courses/:course_id/assignments/:assignment_id/submissions/:user_id/read \
            <https://canvas.instructure.com/doc/api/submissions.html#method.submissions_api.mark_submission_unread>`_

        :param assignment: The object or ID of the related assignment
        :type assignment: :class:`canvasapi.assignment.Assignment` or int
        :param user: The object or ID of the related user
        :type user: :class:`canvasapi.user.User` or int

        :rtype: `bool`
        """
        from canvasapi.assignment import Assignment
        from canvasapi.user import User

        warnings.warn(
            '`Course.mark_submission_as_unread()` is deprecated and will be '
            'removed in a future version. Use `Submission.mark_unread()` instead.',
            DeprecationWarning
        )

        assignment_id = obj_or_id(assignment, "assignment", (Assignment,))
        user_id = obj_or_id(user, "user", (User,))

        submission = Submission(self._requester, {
            'course_id': self.id,
            'assignment_id': assignment_id,
            'user_id': user_id
        })
        return submission.mark_unread(**kwargs)

    def list_external_feeds(self, **kwargs):
        """
        Returns the list of External Feeds this course.

        .. warning::
            .. deprecated:: 0.10.0
                Use :func:`canvasapi.course.Course.get_external_feeds` instead.

        :calls: `GET /api/v1/courses/:course_id/external_feeds \
        <https://canvas.instructure.com/doc/api/announcement_external_feeds.html#method.external_feeds.index>`_

        :rtype: :class:`canvasapi.paginated_list.PaginatedList` of
            :class:`canvasapi.external_feed.ExternalFeed`
        """
        warnings.warn(
            "`list_external_feeds` is being deprecated and will be removed in "
            "a future version. Use `get_external_feeds` instead",
            DeprecationWarning
        )

        return self.get_external_feeds(**kwargs)

    def get_external_feeds(self, **kwargs):
        """
        Returns the list of External Feeds this course.

        :calls: `GET /api/v1/courses/:course_id/external_feeds \
        <https://canvas.instructure.com/doc/api/announcement_external_feeds.html#method.external_feeds.index>`_

        :rtype: :class:`canvasapi.paginated_list.PaginatedList` of
            :class:`canvasapi.external_feed.ExternalFeed`
        """
        from canvasapi.external_feed import ExternalFeed
        return PaginatedList(
            ExternalFeed,
            self._requester,
            'GET',
            'courses/{}/external_feeds'.format(self.id),
            _kwargs=combine_kwargs(**kwargs)
        )

    def create_external_feed(self, url, **kwargs):
        """
        Create a new external feed for the course.

        :calls: `POST /api/v1/courses/:course_id/external_feeds \
        <https://canvas.instructure.com/doc/api/announcement_external_feeds.html#method.external_feeds.create>`_

        :param url: The url of the external rss or atom feed
        :type url: str
        :rtype: :class:`canvasapi.external_feed.ExternalFeed`
        """
        from canvasapi.external_feed import ExternalFeed
        response = self._requester.request(
            'POST',
            'courses/{}/external_feeds'.format(self.id),
            url=url,
            _kwargs=combine_kwargs(**kwargs)
        )
        return ExternalFeed(self._requester, response.json())

    def delete_external_feed(self, feed):
        """
        Deletes the external feed.

        :calls: `DELETE /api/v1/courses/:course_id/external_feeds/:external_feed_id \
        <https://canvas.instructure.com/doc/api/announcement_external_feeds.html#method.external_feeds.destroy>`_

        :param feed: The object or ID of the feed to be deleted.
        :type feed: :class:`canvasapi.external_feed.ExternalFeed` or int

        :rtype: :class:`canvasapi.external_feed.ExternalFeed`
        """
        from canvasapi.external_feed import ExternalFeed

        feed_id = obj_or_id(feed, "feed", (ExternalFeed,))

        response = self._requester.request(
            'DELETE',
            'courses/{}/external_feeds/{}'.format(self.id, feed_id)
        )
        return ExternalFeed(self._requester, response.json())

    def list_files(self, **kwargs):
        """
        Returns the paginated list of files for the course.

        .. warning::
            .. deprecated:: 0.10.0
                Use :func:`canvasapi.course.Course.get_files` instead.

        :calls: `GET /api/v1/courses/:course_id/files \
        <https://canvas.instructure.com/doc/api/files.html#method.files.api_index>`_

        :rtype: :class:`canvasapi.paginated_list.PaginatedList` of
            :class:`canvasapi.file.File`
        """
        warnings.warn(
            "`list_files` is being deprecated and will be removed in a future "
            "version. Use `get_files` instead",
            DeprecationWarning
        )

        return self.get_files(**kwargs)

    def get_files(self, **kwargs):
        """
        Returns the paginated list of files for the course.

        :calls: `GET /api/v1/courses/:course_id/files \
        <https://canvas.instructure.com/doc/api/files.html#method.files.api_index>`_

        :rtype: :class:`canvasapi.paginated_list.PaginatedList` of
            :class:`canvasapi.file.File`
        """
        from canvasapi.file import File

        return PaginatedList(
            File,
            self._requester,
            'GET',
            'courses/{}/files'.format(self.id),
            _kwargs=combine_kwargs(**kwargs)
        )

    def get_folder(self, folder):
        """
        Returns the details for a course folder

        :calls: `GET /api/v1/courses/:course_id/folders/:id \
        <https://canvas.instructure.com/doc/api/files.html#method.folders.show>`_

        :param folder: The object or ID of the folder to retrieve.
        :type folder: :class:`canvasapi.folder.Folder` or int

        :rtype: :class:`canvasapi.folder.Folder`
        """
        folder_id = obj_or_id(folder, "folder", (Folder,))

        response = self._requester.request(
            'GET',
            'courses/{}/folders/{}'.format(self.id, folder_id)
        )
        return Folder(self._requester, response.json())

    def list_folders(self, **kwargs):
        """
        Returns the paginated list of all folders for the given course. This will be returned as a
        flat list containing all subfolders as well.

        .. warning::
            .. deprecated:: 0.10.0
                Use :func:`canvasapi.course.Course.get_folders` instead.

        :calls: `GET /api/v1/courses/:course_id/folders \
        <https://canvas.instructure.com/doc/api/files.html#method.folders.list_all_folders>`_

        :rtype: :class:`canvasapi.paginated_list.PaginatedList` of
            :class:`canvasapi.folder.Folder`
        """
        warnings.warn(
            "`list_folders` is being deprecated and will be removed in a "
            "future version. Use `get_folders` instead",
            DeprecationWarning
        )

        return self.get_folders(**kwargs)

    def get_folders(self, **kwargs):
        """
        Returns the paginated list of all folders for the given course. This will be returned as a
        flat list containing all subfolders as well.

        :calls: `GET /api/v1/courses/:course_id/folders \
        <https://canvas.instructure.com/doc/api/files.html#method.folders.list_all_folders>`_

        :rtype: :class:`canvasapi.paginated_list.PaginatedList` of
            :class:`canvasapi.folder.Folder`
        """
        return PaginatedList(
            Folder,
            self._requester,
            'GET',
            'courses/{}/folders'.format(self.id),
            _kwargs=combine_kwargs(**kwargs)
        )

    def create_folder(self, name, **kwargs):
        """
        Creates a folder in this course.

        :calls: `POST /api/v1/courses/:course_id/folders \
        <https://canvas.instructure.com/doc/api/files.html#method.folders.create>`_

        :param name: The name of the folder.
        :type name: str
        :rtype: :class:`canvasapi.folder.Folder`
        """
        response = self._requester.request(
            'POST',
            'courses/{}/folders'.format(self.id),
            name=name,
            _kwargs=combine_kwargs(**kwargs)
        )
        return Folder(self._requester, response.json())

    def list_tabs(self, **kwargs):
        """
        List available tabs for a course.
        Returns a list of navigation tabs available in the current context.

        .. warning::
            .. deprecated:: 0.10.0
                Use :func:`canvasapi.course.Course.get_tabs` instead.

        :calls: `GET /api/v1/courses/:course_id/tabs \
        <https://canvas.instructure.com/doc/api/tabs.html#method.tabs.index>`_

        :rtype: :class:`canvasapi.paginated_list.PaginatedList` of
            :class:`canvasapi.tab.Tab`
        """
        warnings.warn(
            "`list_tabs` is being deprecated and will be removed in a future "
            "version. Use `get_tabs` instead",
            DeprecationWarning
        )

        return self.get_tabs(**kwargs)

    def get_tabs(self, **kwargs):
        """
        List available tabs for a course.
        Returns a list of navigation tabs available in the current context.

        :calls: `GET /api/v1/courses/:course_id/tabs \
        <https://canvas.instructure.com/doc/api/tabs.html#method.tabs.index>`_

        :rtype: :class:`canvasapi.paginated_list.PaginatedList` of
            :class:`canvasapi.tab.Tab`
        """
        return PaginatedList(
            Tab,
            self._requester,
            'GET',
            'courses/{}/tabs'.format(self.id),
            {'course_id': self.id},
            _kwargs=combine_kwargs(**kwargs)
        )

    def update_tab(self, tab_id, **kwargs):
        """
        Update a tab for a course.

        .. warning::
            .. deprecated:: 0.10.0
                Use :func:`canvasapi.tab.Tab.update` instead.

        :calls: `PUT /api/v1/courses/:course_id/tabs/:tab_id \
        <https://canvas.instructure.com/doc/api/tabs.html#method.tabs.update>`_

        :param tab_id: The ID of the tab
        :type tab_id: str

        :rtype: :class:`canvasapi.tab.Tab`
        """
        warnings.warn(
            "`Course.update_tab()` is being deprecated and will be removed in "
            "a future version. Use `Tab.update()` instead",
            DeprecationWarning
        )

        tab = Tab(self._requester, {
            'course_id': self.id,
            'id': tab_id
        })
        return tab.update(**kwargs)

    def get_rubric(self, rubric_id, **kwargs):
        """
        Get a single rubric, based on rubric id.

        :calls: `GET /api/v1/courses/:course_id/rubrics/:id \
        <https://canvas.instructure.com/doc/api/rubrics.html#method.rubrics_api.show>`_

        :param rubric_id: The ID of the rubric.
        :type rubric_id: int
        :rtype: :class:`canvasapi.rubric.Rubric`
        """
        response = self._requester.request(
            'GET',
            'courses/%s/rubrics/%s' % (self.id, rubric_id),
            _kwargs=combine_kwargs(**kwargs)
        )

        return Rubric(self._requester, response.json())

    def list_rubrics(self, **kwargs):
        """
        Get the paginated list of active rubrics for the current course.

        .. warning::
            .. deprecated:: 0.10.0
                Use :func:`canvasapi.course.Course.get_rubrics` instead.

        :calls: `GET /api/v1/courses/:course_id/rubrics \
        <https://canvas.instructure.com/doc/api/rubrics.html#method.rubrics_api.index>`_

        :rtype: :class:`canvasapi.paginated_list.PaginatedList` of
            :class:`canvasapi.rubric.Rubric`
        """
        warnings.warn(
            "`list_rubrics` is being deprecated and will be removed in a "
            "future version. Use `get_rubrics` instead",
            DeprecationWarning
        )

        return self.get_rubrics(**kwargs)

    def get_rubrics(self, **kwargs):
        """
        Get the paginated list of active rubrics for the current course.

        :calls: `GET /api/v1/courses/:course_id/rubrics \
        <https://canvas.instructure.com/doc/api/rubrics.html#method.rubrics_api.index>`_

        :rtype: :class:`canvasapi.paginated_list.PaginatedList` of
            :class:`canvasapi.rubric.Rubric`
        """
        return PaginatedList(
            Rubric,
            self._requester,
            'GET',
            'courses/%s/rubrics' % (self.id),
            _kwargs=combine_kwargs(**kwargs)
        )

    def get_root_outcome_group(self):
        """
        Redirect to root outcome group for context

        :calls: `GET /api/v1/courses/:course_id/root_outcome_group \
        <https://canvas.instructure.com/doc/api/outcome_groups.html#method.outcome_groups_api.redirect>`_

        :returns: The OutcomeGroup of the context.
        :rtype: :class:`canvasapi.outcome.OutcomeGroup`
        """
        from canvasapi.outcome import OutcomeGroup

        response = self._requester.request(
            'GET',
            'courses/{}/root_outcome_group'.format(self.id)
        )
        return OutcomeGroup(self._requester, response.json())

    def get_outcome_group(self, group):
        """
        Returns the details of the Outcome Group with the given id.

        :calls: `GET /api/v1/courses/:course_id/outcome_groups/:id \
            <https://canvas.instructure.com/doc/api/outcome_groups.html#method.outcome_groups_api.show>`_

        :param group: The outcome group object or ID to return.
        :type group: :class:`canvasapi.outcome.OutcomeGroup` or int

        :returns: An outcome group object.
        :rtype: :class:`canvasapi.outcome.OutcomeGroup`
        """
        from canvasapi.outcome import OutcomeGroup

        outcome_group_id = obj_or_id(group, "group", (OutcomeGroup,))

        response = self._requester.request(
            'GET',
            'courses/{}/outcome_groups/{}'.format(self.id, outcome_group_id)
        )

        return OutcomeGroup(self._requester, response.json())

    def get_outcome_groups_in_context(self):
        """
        Get all outcome groups for context - BETA

        :calls: `GET /api/v1/courses/:course_id/outcome_groups \
        <https://canvas.instructure.com/doc/api/outcome_groups.html#method.outcome_groups_api.index>`_

        :returns: Paginated List of OutcomesGroups in the context.
        :rtype: :class:`canvasapi.paginated_list.PaginatedList` of
            :class:`canvasapi.outcome.OutcomeGroups`
        """
        from canvasapi.outcome import OutcomeGroup

        return PaginatedList(
            OutcomeGroup,
            self._requester,
            'GET',
            'courses/{}/outcome_groups'.format(self.id)
        )

    def get_all_outcome_links_in_context(self):
        """
        Get all outcome links for context - BETA

        :calls: `GET /api/v1/courses/:course_id/outcome_group_links \
        <https://canvas.instructure.com/doc/api/outcome_groups.html#method.outcome_groups_api.link_index>`_

        :returns: Paginated List of OutcomesLinks in the context.
        :rtype: :class:`canvasapi.paginated_list.PaginatedList` of
            :class:`canvasapi.outcome.OutcomeLink`
        """
        from canvasapi.outcome import OutcomeLink

        return PaginatedList(
            OutcomeLink,
            self._requester,
            'GET',
            'courses/{}/outcome_group_links'.format(self.id)
        )

    def get_outcome_results(self, **kwargs):
        """
        Get all outcome results for context - BETA

        :calls: `GET /api/v1/courses/:course_id/outcome_results \
        <https://canvas.instructure.com/doc/api/outcome_results.html#method.outcome_results.index>`_

        :returns: List of potential related outcome result dicts.
        :rtype: dict
        """
        response = self._requester.request(
            'GET',
            'courses/{}/outcome_results'.format(self.id),
            _kwargs=combine_kwargs(**kwargs)
        )

        return response.json()

    def get_outcome_result_rollups(self, **kwargs):
        """
        Get all outcome result rollups for context - BETA

        :calls: `GET /api/v1/courses/:course_id/outcome_rollups \
        <https://canvas.instructure.com/doc/api/outcome_results.html#method.outcome_results.rollups>`_

        :returns: List of outcome result rollups in the context.
        :rtype: dict
        """
        response = self._requester.request(
            'GET',
            'courses/{}/outcome_rollups'.format(self.id),
            _kwargs=combine_kwargs(**kwargs)
        )

        return response.json()

    def add_grading_standards(self, title, grading_scheme_entry, **kwargs):
        """
        Create a new grading standard for the course.

        :calls: `POST /api/v1/courses/:course_id/grading_standards \
        <https://canvas.instructure.com/doc/api/grading_standards.html#method.grading_standards_api.create>`_

        :param title: The title for the Grading Standard
        :type title: str
        :param grading_scheme: A list of dictionaries containing keys for "name" and "value"
        :type grading_scheme: list[dict]
        :rtype: :class:`canvasapi.grading_standards.GradingStandard`
        """
        if not isinstance(grading_scheme_entry, list) or len(grading_scheme_entry) <= 0:
            raise ValueError("Param `grading_scheme_entry` must be a non-empty list.")

        for entry in grading_scheme_entry:
            if not isinstance(entry, dict):
                raise ValueError("grading_scheme_entry must consist of dictionaries.")
            if "name" not in entry or "value" not in entry:
                raise ValueError("Dictionaries with keys 'name' and 'value' are required.")
        kwargs["grading_scheme_entry"] = grading_scheme_entry

        response = self._requester.request(
            'POST',
            'courses/%s/grading_standards' % (self.id),
            title=title,
            _kwargs=combine_kwargs(**kwargs)
        )
        return GradingStandard(self._requester, response.json())

    def get_grading_standards(self, **kwargs):
        """
        Get a PaginatedList of the grading standards available for the course

        :calls: `GET /api/v1/courses/:course_id/grading_standards \
        <https://canvas.instructure.com/doc/api/grading_standards.html#method.grading_standards_api.context_index>`_

        :rtype: :class:`canvasapi.paginated_list.PaginatedList` of
            :class:`canvasapi.grading_standards.GradingStandard`
        """
        return PaginatedList(
            GradingStandard,
            self._requester,
            'GET',
            'courses/%s/grading_standards' % (self.id),
            _kwargs=combine_kwargs(**kwargs)
        )

    def get_single_grading_standard(self, grading_standard_id, **kwargs):
        """
        Get a single grading standard from the course.

        :calls: `GET /api/v1/courses/:course_id/grading_standards/:grading_standard_id \
        <https://canvas.instructure.com/doc/api/grading_standards.html#method.grading_standards_api.context_show>`_

        :param grading_standard_id: The grading standard id
        :type grading_standard_id: int
        :rtype: :class:`canvasapi.grading_standards.GradingStandard`
        """

        response = self._requester.request(
            'GET',
            'courses/%s/grading_standards/%d' % (self.id, grading_standard_id),
            _kwargs=combine_kwargs(**kwargs)
        )
        return GradingStandard(self._requester, response.json())

    def create_content_migration(self, migration_type, **kwargs):
        """
        Create a content migration.

        :calls: `POST /api/v1/courses/:course_id/content_migrations \
        <https://canvas.instructure.com/doc/api/content_migrations.html#method.content_migrations.create>`_

        :param migration_type: The migrator type to use in this migration
        :type migration_type: str or :class:`canvasapi.content_migration.Migrator`

        :rtype: :class:`canvasapi.content_migration.ContentMigration`
        """
        from canvasapi.content_migration import ContentMigration, Migrator

        if isinstance(migration_type, Migrator):
            kwargs['migration_type'] = migration_type.type
        elif isinstance(migration_type, string_types):
            kwargs['migration_type'] = migration_type
        else:
            raise TypeError('Parameter migration_type must be of type Migrator or str')

        response = self._requester.request(
            'POST',
            'courses/{}/content_migrations'.format(self.id),
            _kwargs=combine_kwargs(**kwargs)
        )

        response_json = response.json()
        response_json.update({'course_id': self.id})

        return ContentMigration(self._requester, response_json)

    def get_content_migration(self, content_migration, **kwargs):
        """
        Retrive a content migration by its ID

        :calls: `GET /api/v1/courses/:course_id/content_migrations/:id \
        <https://canvas.instructure.com/doc/api/content_migrations.html#method.content_migrations.show>`_

        :param content_migration: The object or ID of the content migration to retrieve.
        :type content_migration: int, str or :class:`canvasapi.content_migration.ContentMigration`

        :rtype: :class:`canvasapi.content_migration.ContentMigration`
        """
        from canvasapi.content_migration import ContentMigration

        migration_id = obj_or_id(content_migration, "content_migration", (ContentMigration,))

        response = self._requester.request(
            'GET',
            'courses/{}/content_migrations/{}'.format(self.id, migration_id),
            _kwargs=combine_kwargs(**kwargs)
        )

        response_json = response.json()
        response_json.update({'course_id': self.id})

        return ContentMigration(self._requester, response_json)

    def get_content_migrations(self, **kwargs):
        """
        List content migrations that the current account can view or manage.

        :calls: `GET /api/v1/courses/:course_id/content_migrations/ \
        <https://canvas.instructure.com/doc/api/content_migrations.html#method.content_migrations.index>`_

        :rtype: :class:`canvasapi.paginated_list.PaginatedList` of
            :class:`canvasapi.content_migration.ContentMigration`
        """
        from canvasapi.content_migration import ContentMigration

        return PaginatedList(
            ContentMigration,
            self._requester,
            'GET',
            'courses/{}/content_migrations'.format(self.id),
            {'course_id': self.id},
            _kwargs=combine_kwargs(**kwargs)
        )

    def get_migration_systems(self, **kwargs):
        """
        Return a list of migration systems.

        :calls: `GET /api/v1/courses/:course_id/content_migrations/migrators \
        <https://canvas.instructure.com/doc/api/content_migrations.html#method.content_migrations.available_migrators>`_

        :rtype: :class:`canvasapi.paginated_list.PaginatedList` of
            :class:`canvasapi.content_migration.Migrator`
        """
        from canvasapi.content_migration import Migrator

        return PaginatedList(
            Migrator,
            self._requester,
            'GET',
            'courses/{}/content_migrations/migrators'.format(self.id),
            _kwargs=combine_kwargs(**kwargs)
        )

    def set_quiz_extensions(self, quiz_extensions, **kwargs):
        """
        Set extensions for student all quiz submissions in a course.

        :calls: `POST /api/v1/courses/:course_id/quizzes/:quiz_id/extensions
            <https://canvas.instructure.com/doc/api/quiz_extensions.html#method.quizzes/quiz_extensions.create>`_

        :param quiz_extensions: List of dictionaries representing extensions.
        :type quiz_extensions: list

        :rtype: list of :class:`canvasapi.quiz.QuizExtension`

        Example Usage:

        >>> course.set_quiz_extensions([
        ...     {
        ...         'user_id': 1,
        ...         'extra_time': 60,
        ...         'extra_attempts': 1
        ...     },
        ...     {
        ...         'user_id': 2,
        ...         'extra_attempts': 3
        ...     },
        ...     {
        ...         'user_id': 3,
        ...         'extra_time': 20
        ...     }
        ... ])
        """

        if not isinstance(quiz_extensions, list) or not quiz_extensions:
            raise ValueError('Param `quiz_extensions` must be a non-empty list.')

        if any(not isinstance(extension, dict) for extension in quiz_extensions):
            raise ValueError('Param `quiz_extensions` must only contain dictionaries')

        if any('user_id' not in extension for extension in quiz_extensions):
            raise RequiredFieldMissing(
                'Dictionaries in `quiz_extensions` must contain key `user_id`'
            )

        kwargs['quiz_extensions'] = quiz_extensions

        response = self._requester.request(
            'POST',
            'courses/{}/quiz_extensions'.format(self.id),
            _kwargs=combine_kwargs(**kwargs)
        )
        extension_list = response.json()['quiz_extensions']
        return [QuizExtension(self._requester, extension) for extension in extension_list]

    def submissions_bulk_update(self, **kwargs):
        """
        Update the grading and comments on multiple student's assignment
        submissions in an asynchronous job.

        :calls: `POST /api/v1/courses/:course_id/submissions/update_grades \
        <https://canvas.instructure.com/doc/api/submissions.html#method.submissions_api.bulk_update>`_

        :rtype: :class:`canvasapi.progress.Progress`
        """
        response = self._requester.request(
            'POST',
            'courses/{}/submissions/update_grades'.format(
                self.id
            ),
            _kwargs=combine_kwargs(**kwargs)
        )
        return Progress(self._requester, response.json())

    def get_blueprint(self, template='default', **kwargs):
        """
        Return the blueprint of a given ID.

        :calls: `GET /api/v1/courses/:course_id/blueprint_templates/:template_id \
        <https://canvas.instructure.com/doc/api/blueprint_courses.html#method.master_courses/master_templates.show>`_

        :param template: The object or ID of the blueprint template to get.
        :type template: int or :class:`canvasapi.blueprint.BlueprintTemplate`

        :rtype: :class:`canvasapi.blueprint.BlueprintTemplate`
        """
        from canvasapi.blueprint import BlueprintTemplate

        if template == 'default':
            template_id = template
        else:
            template_id = obj_or_id(template, 'template', (BlueprintTemplate,))

        response = self._requester.request(
            'GET',
            'courses/{}/blueprint_templates/{}'.format(
                self.id,
                template_id
            ),
            _kwargs=combine_kwargs(**kwargs)
        )
        return BlueprintTemplate(self._requester, response.json())

    def list_blueprint_subscriptions(self, **kwargs):
        """
        Return a list of blueprint subscriptions for the given course.

        :calls: `GET /api/v1/courses/:course_id/blueprint_subscriptions\
        <https://canvas.instructure.com/doc/api/blueprint_courses.html#method.\
        master_courses/master_templates.subscriptions_index>`_

        :rtype: :class:`canvasapi.paginated_list.PaginatedList` of
            :class:`canvasapi.blueprint.BlueprintSubscription`
        """

        return PaginatedList(
            BlueprintSubscription,
            self._requester,
            'GET',
            'courses/{}/blueprint_subscriptions'.format(
                self.id
            ),
            {'course_id': self.id},
            kwargs=combine_kwargs(**kwargs)
        )

<<<<<<< HEAD
    def import_outcomes(self, attachment, **kwargs):
        """
        Import outcomes into canvas.
        Pass 'latest' for the outcome import id for the latest import..

        :calls: `POST /api/v1/courses/:course_id/outcome_imports
        <https://canvas.instructure.com/doc/api/outcome_imports.html#method.outcome_imports_api.create>`_

        :rtype: :class:`canvasapi.outcome_import.OutcomeImport`
        """

        attachment, is_path = file_or_path(attachment)

        try:
            response = self._requester.request(
                'POST',
                'courses/{}/outcome_imports'.format(self.id),
                file={'attachment': attachment},
                _kwargs=combine_kwargs(**kwargs)
            )

            response_json = response.json()
            response_json.update({'course_id': self.id})

            return OutcomeImport(self._requester, response_json)
        finally:
            if is_path:
                attachment.close()

    def get_outcome_import_status(self, outcome_import, **kwargs):
        """
        Get the status of an already created Outcome import.
        Pass 'latest' for the outcome import id for the latest import..

        :calls: `GET /api/v1/courses/:course_id/outcome_imports/:id
        <https://canvas.instructure.com/doc/api/outcome_imports.html#method.outcome_imports_api.show>`_

        :rtype: :class:`canvasapi.outcome_import.OutcomeImport`
        """
        outcome_import_id = obj_or_id(outcome_import, "outcome_import", (OutcomeImport,))

        response = self._requester.request(
            'GET',
            'courses/{}/outcome_imports/{}'.format(self.id, outcome_import_id),
            _kwargs=combine_kwargs(**kwargs)
        )

        response_json = response.json()
        response_json.update({'course_id': self.id})

        return OutcomeImport(self._requester, response_json)
=======
    def get_content_exports(self, **kwargs):
        """
        Return a paginated list of the past and pending content export jobs for a course.

        :calls: `GET /api/v1/courses/:course_id/content_exports\
        <https://canvas.instructure.com/doc/api/content_exports.html#method.content_exports_api.index>`_

        :rtype: :class:`canvasapi.paginated_list.PaginatedList` of
            :class:`canvasapi.content_export.ContentExport`
        """
        from canvasapi.content_export import ContentExport

        return PaginatedList(
            ContentExport,
            self._requester,
            'GET',
            'courses/{}/content_exports'.format(
                self.id
            ),
            kwargs=combine_kwargs(**kwargs)
        )

    def get_content_export(self, content_export, **kwargs):
        """
        Return information about a single content export.

        :calls: `GET /api/v1/courses/:course_id/content_exports/:id\
        <https://canvas.instructure.com/doc/api/content_exports.html#method.content_exports_api.show>`_

        :param content_export: The object or ID of the content export to show.
        :type content_export: int or :class:`canvasapi.content_export.ContentExport`

        :rtype: :class:`canvasapi.content_export.ContentExport`
        """
        from canvasapi.content_export import ContentExport

        export_id = obj_or_id(content_export, "content_export", (ContentExport,))

        response = self._requester.request(
            'GET',
            'courses/{}/content_exports/{}'.format(
                self.id,
                export_id
            ),
            _kwargs=combine_kwargs(**kwargs)
        )

        return ContentExport(self._requester, response.json())

    def export_content(self, export_type, **kwargs):
        """
        Begin a content export job for a course.

        :calls: `POST /api/v1/courses/:course_id/content_exports\
        <https://canvas.instructure.com/doc/api/content_exports.html#method.content_exports_api.create>`_

        :param export_type: The type of content to export.
        :type export_type: str

        :rtype: :class:`canvasapi.content_export.ContentExport`
        """
        from canvasapi.content_export import ContentExport

        kwargs['export_type'] = export_type

        response = self._requester.request(
            'POST',
            'courses/{}/content_exports'.format(
                self.id,
            ),
            _kwargs=combine_kwargs(**kwargs)
        )
        return ContentExport(self._requester, response.json())
>>>>>>> 293bb247


@python_2_unicode_compatible
class CourseNickname(CanvasObject):

    def __str__(self):
        return "{} ({})".format(self.nickname, self.course_id)

    def remove(self):
        """
        Remove the nickname for the given course. Subsequent course API
        calls will return the actual name for the course.

        :calls: `DELETE /api/v1/users/self/course_nicknames/:course_id \
        <https://canvas.instructure.com/doc/api/users.html#method.course_nicknames.delete>`_

        :rtype: :class:`canvasapi.course.CourseNickname`
        """
        response = self._requester.request(
            'DELETE',
            'users/self/course_nicknames/{}'.format(self.course_id)
        )
        return CourseNickname(self._requester, response.json())<|MERGE_RESOLUTION|>--- conflicted
+++ resolved
@@ -2348,7 +2348,6 @@
             kwargs=combine_kwargs(**kwargs)
         )
 
-<<<<<<< HEAD
     def import_outcomes(self, attachment, **kwargs):
         """
         Import outcomes into canvas.
@@ -2400,7 +2399,7 @@
         response_json.update({'course_id': self.id})
 
         return OutcomeImport(self._requester, response_json)
-=======
+
     def get_content_exports(self, **kwargs):
         """
         Return a paginated list of the past and pending content export jobs for a course.
@@ -2474,7 +2473,6 @@
             _kwargs=combine_kwargs(**kwargs)
         )
         return ContentExport(self._requester, response.json())
->>>>>>> 293bb247
 
 
 @python_2_unicode_compatible
