from canvas_object import CanvasObject
from util import combine_kwargs
from paginated_list import PaginatedList


class Course(CanvasObject):

    def __str__(self):  # pragma: no cover
        return "%s %s %s" % (self.id, self.course_code, self.name)

    def conclude(self):
        """
        Marks the course as concluded.

        :calls: `DELETE /api/v1/courses/:id
        <https://canvas.instructure.com/doc/api/courses.html#method.courses.destroy>`
        :rtype: bool: True if the course was concluded, False otherwise.
        """
        response = self._requester.request(
            'DELETE',
            'courses/%s' % (self.id),
            event="conclude"
        )
        response_json = response.json()
        return response_json.get('conclude', False)

    def delete(self):
        """
        Permanently deletes the course.

        :calls: `DELETE /api/v1/courses/:id
        <https://canvas.instructure.com/doc/api/courses.html#method.courses.destroy>`
        :rtype: bool: True if the course was deleted, False otherwise.
        """
        response = self._requester.request(
            'DELETE',
            'courses/%s' % (self.id),
            event="delete"
        )
        response_json = response.json()
        return response_json.get('delete', False)

    def update(self, **kwargs):
        """
        Updates the course.

        :calls: `PUT /api/v1/courses/:id
        <https://canvas.instructure.com/doc/api/courses.html#method.courses.update>`
        :rtype: bool: True if the course was updated, False otherwise.
        """
        response = self._requester.request(
            'PUT',
            'courses/%s' % (self.id),
            **combine_kwargs(**kwargs)
        )

        if 'name' in response.json():
            super(Course, self).set_attributes(response.json())

        return 'name' in response.json()

    def get_user(self, user_id, user_id_type=None):
        """
        Retrieve a user by their ID. id_type denotes which endpoint to try as there are
        several different ids that can pull the same user record from Canvas.

        :calls: `GET /api/v1/courses/:course_id/users/:id`
        <https://canvas.instructure.com/doc/api/users.html#method.users.api_show>
        :param: user_id str
        :param: user_id_type str
        :rtype: :class:`pycanvas.user.User`
        """
        from user import User

        if user_id_type:
            uri = 'courses/%s/users/%s:%s' % (self.id, user_id_type, user_id)
        else:
            uri = 'courses/%s/users/%s' % (self.id, user_id)

        response = self._requester.request(
            'GET',
            uri
        )
        return User(self._requester, response.json())

    def get_users(self, search_term=None, **kwargs):
        """
        Lists all users in a course.
        If a `search_term` is provided, only returns matching users

        :calls: `GET /api/v1/courses/:course_id/search_users
        https://canvas.instructure.com/doc/api/courses.html#method.courses.users`
        :rtype: :class:`PaginatedList` of :class:`User`

        """
        from user import User

        return PaginatedList(
            User,
            self._requester,
            'GET',
            'courses/%s/search_users' % (self.id),
            **combine_kwargs(**kwargs)
        )

    def enroll_user(self, user, enrollment_type, **kwargs):
        """
        Create a new user enrollment for a course or a section.

        :calls: `POST /api/v1/courses/:course_id/enrollments
        <https://canvas.instructure.com/doc/api/enrollments.html#method.enrollments_api.create>`
        :param user: the user to enroll
        :type user: :class:`pycanvas.user.User`
        :param enrollment_type: the type of enrollment
        :type enrollment_type: str
        :rtype: Enrollment: object representing the enrollment
        """
        from enrollment import Enrollment

        kwargs['enrollment[user_id]'] = user.id
        kwargs['enrollment[type]'] = enrollment_type

        response = self._requester.request(
            'POST',
            'courses/%s/enrollments' % (self.id),
            **combine_kwargs(**kwargs)
        )

        return Enrollment(self._requester, response.json())

    def get_recent_students(self):
        """
        Returns a list of students in the course ordered by how
        recently they have logged in.

        :calls: `GET /api/v1/courses/:course_id/recent_students`
        <https://canvas.instructure.com/doc/api/courses.html#method.courses.recent_students>
        :rtype: :class:`PaginatedList` of :class:`User`
        """
        from user import User

        return PaginatedList(
            User,
            self._requester,
            'GET',
            'courses/%s/recent_students' % (self.id)
        )

    def preview_html(self, html):
        """
        Preview HTML content processed for this course.

        :calls: `POST /api/v1/courses/:course_id/preview_html`
        <https://canvas.instructure.com/doc/api/courses.html#method.courses.preview_html>
        :param html: The HTML code to preview.
        :type html: str
        :rtype: str
        """
        response = self._requester.request(
            'POST',
            'courses/%s/preview_html' % (self.id),
            html=html
        )
        return response.json().get('html', '')

    def get_settings(self):
        """
        Returns some of a course's settings.

        :calls: `GET /api/v1/courses/:course_id/settings`
        <https://canvas.instructure.com/doc/api/courses.html#method.courses.settings>
        :rtype: dict
        """
        response = self._requester.request(
            'GET',
            'courses/%s/settings' % (self.id)
        )
        return response.json()

    def update_settings(self, **kwargs):
        """
        Update a course's settings.

        :calls: `PUT /api/v1/courses/:course_id/settings`
        <https://canvas.instructure.com/doc/api/courses.html#method.courses.update_settings>
        :rtype: dict
        """
        response = self._requester.request(
            'PUT',
            'courses/%s/settings' % (self.id),
            **kwargs
        )
        return response.json()

    def reset(self):
        """
        Deletes the current course, and creates a new equivalent course
        with no content, but all sections and users moved over.

        :calls: `POST /api/v1/courses/:course_id/reset_content`
        <https://canvas.instructure.com/doc/api/courses.html#method.courses.reset_content>
        :rtype: Course
        """
        response = self._requester.request(
            'POST',
            'courses/%s/reset_content' % (self.id),
        )
        return Course(self._requester, response.json())

<<<<<<< HEAD
    def get_assignment(self, assignment_id):
        """
        Returns the assignment with the given id.

        :calls: `GET /api/v1/courses/:course_id/assignments/:id`
        <https://canvas.instructure.com/doc/api/assignments.html#method.assignments_api.show>
        :rtype: :class:`Assignment`
        """
        from assignment import Assignment

        response = self._requester.request(
            'GET',
            'courses/%s/assignments/%s' % (self.id, assignment_id),
        )
        return Assignment(self._requester, response.json())

    def get_assignments(self):
        """
        Returns the list of assignments for the current context.

        :calls: `GET /api/v1/courses/:course_id/assignments`
        <https://canvas.instructure.com/doc/api/assignments.html#method.assignments_api.index>
        :rtype: :class:`PaginatedList` of :class:`Assignment`
        """
        from assignment import Assignment

        return PaginatedList(
            Assignment,
            self._requester,
            'GET',
            'courses/%s/assignments' % (self.id)
        )

    def create_assignment(self, **kwargs):
        """
        Create a new assignment for this course. The assignment is created in the active state.
        :calls: `POST /api/v1/courses/:course_id/assignments`
        <https://canvas.instructure.com/doc/api/assignments.html#method.assignments_api.create>
        :rtype: :class:`Assignment`
        """
        from assignment import Assignment

        response = self._requester.request(
            'POST',
            'courses/%s/assignments' % (self.id),
            **combine_kwargs(**kwargs)
        )

        return Assignment(self._requester, response.json())
=======
    def list_quizzes(self, **kwargs):
        """
        Returns the list of Quizzes in this course

        :calls: `GET /api/v1/courses/:course_id/quizzes`
        <https://canvas.instructure.com/doc/api/quizzes.html#method.quizzes/quizzes_api.index>
        :rtype: Quiz :class:`PaginatedList` of :class:`Quiz`
        """
        from quiz import Quiz
        return PaginatedList(
            Quiz,
            self._requester,
            'GET',
            'courses/%s/quizzes' % (self.id),
            **combine_kwargs(**kwargs)
        )

    def get_quiz(self, quiz_id):
        """
        Returns the quiz with the given id
        :calls: `GET /api/v1/courses/:course_id/quizzes/:id`
        <https://canvas.instructure.com/doc/api/quizzes.html#method.quizzes/quizzes_api.show>
        :rtype: Quiz
        """
        from quiz import Quiz
        response = self._requester.request(
            'GET',
            'courses/%s/quizzes/%s' % (self.id, quiz_id)
        )
        return Quiz(self._requester, response.json())

    def create_quiz(self, title, **kwargs):
        """
        Create a new quiz for a course
        :calls: `POST /api/v1/courses/:course_id/quizzes
        <https://canvas.instructure.com/doc/api/quizzes.html#method.quizzes/quizzes_api.create>
        :param title: string
        :rtype: Quiz
        """
        from quiz import Quiz
        response = self._requester.request(
            'POST',
            'courses/%s/quizzes' % (self.id),
            **combine_kwargs(**kwargs)
        )
        return Quiz(self._requester, response.json())
>>>>>>> e9cdef0d
<|MERGE_RESOLUTION|>--- conflicted
+++ resolved
@@ -207,7 +207,6 @@
         )
         return Course(self._requester, response.json())
 
-<<<<<<< HEAD
     def get_assignment(self, assignment_id):
         """
         Returns the assignment with the given id.
@@ -257,7 +256,7 @@
         )
 
         return Assignment(self._requester, response.json())
-=======
+
     def list_quizzes(self, **kwargs):
         """
         Returns the list of Quizzes in this course
@@ -303,5 +302,4 @@
             'courses/%s/quizzes' % (self.id),
             **combine_kwargs(**kwargs)
         )
-        return Quiz(self._requester, response.json())
->>>>>>> e9cdef0d
+        return Quiz(self._requester, response.json())