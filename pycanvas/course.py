--- conflicted
+++ resolved
@@ -305,7 +305,6 @@
         )
         return Quiz(self._requester, response.json())
 
-<<<<<<< HEAD
     def list_modules(self):
         """
         List the modules in a course
@@ -357,7 +356,7 @@
             **combine_kwargs(**kwargs)
         )
         return Module(self._requester, response.json())
-=======
+
 
 class CourseNickname(CanvasObject):
 
@@ -381,5 +380,4 @@
             'DELETE',
             'users/self/course_nicknames/%s' % (self.course_id)
         )
-        return CourseNickname(self._requester, response.json())
->>>>>>> a384b233
+        return CourseNickname(self._requester, response.json())